﻿<Project Sdk="Microsoft.NET.Sdk">

  <PropertyGroup>
    <TargetFramework>netcoreapp1.1</TargetFramework>
    <AssemblyName>Opc.Ua.Publisher</AssemblyName>
    <OutputType>Exe</OutputType>
    <PackageId>Opc.Ua.Publisher</PackageId>
    <RuntimeFrameworkVersion>1.1.2</RuntimeFrameworkVersion>
    <GenerateAssemblyCompanyAttribute>true</GenerateAssemblyCompanyAttribute>
    <GenerateAssemblyVersionAttribute>true</GenerateAssemblyVersionAttribute>
    <Description />
    <Company>Microsoft</Company>
    <Version>1.1.2</Version>
  </PropertyGroup>

  <ItemGroup>
    <Compile Remove="CertificateStores\**" />
    <Compile Remove="Logs\**" />
    <EmbeddedResource Remove="CertificateStores\**" />
    <EmbeddedResource Remove="Logs\**" />
    <None Remove="CertificateStores\**" />
    <None Remove="Logs\**" />
  </ItemGroup>

  <ItemGroup>
    <None Remove="publishednodes.json" />
  </ItemGroup>

  <ItemGroup>
    <Content Include="publishednodes.json">
      <CopyToOutputDirectory>PreserveNewest</CopyToOutputDirectory>
    </Content>
  </ItemGroup>

  <ItemGroup>
    <EmbeddedResource Include="Publisher.PredefinedNodes.uanodes" />
  </ItemGroup>

  <ItemGroup>
<<<<<<< HEAD
    <PackageReference Include="Microsoft.Azure.Devices" Version="1.2.9" />
    <PackageReference Include="Microsoft.Azure.Devices.Client" Version="1.3.0" />
    <PackageReference Include="OPCFoundation.NetStandard.Opc.Ua" Version="0.4.0" />
    <PackageReference Include="System.Threading.Timer" Version="4.3.0" />
=======
    <PackageReference Include="Microsoft.Azure.Devices" Version="1.3.0" />
    <PackageReference Include="Microsoft.Azure.Devices.Client" Version="1.4.0" />
    <PackageReference Include="OPCFoundation.NetStandard.Opc.Ua" Version="0.4.1" />
  </ItemGroup>

  <ItemGroup>
    <Folder Include="Properties\" />
>>>>>>> e1da0ada
  </ItemGroup>

</Project><|MERGE_RESOLUTION|>--- conflicted
+++ resolved
@@ -37,20 +37,15 @@
   </ItemGroup>
 
   <ItemGroup>
-<<<<<<< HEAD
-    <PackageReference Include="Microsoft.Azure.Devices" Version="1.2.9" />
-    <PackageReference Include="Microsoft.Azure.Devices.Client" Version="1.3.0" />
-    <PackageReference Include="OPCFoundation.NetStandard.Opc.Ua" Version="0.4.0" />
-    <PackageReference Include="System.Threading.Timer" Version="4.3.0" />
-=======
     <PackageReference Include="Microsoft.Azure.Devices" Version="1.3.0" />
     <PackageReference Include="Microsoft.Azure.Devices.Client" Version="1.4.0" />
     <PackageReference Include="OPCFoundation.NetStandard.Opc.Ua" Version="0.4.1" />
+    <PackageReference Include="System.Threading.Timer" Version="4.3.0" />
+
   </ItemGroup>
 
   <ItemGroup>
     <Folder Include="Properties\" />
->>>>>>> e1da0ada
   </ItemGroup>
 
 </Project>