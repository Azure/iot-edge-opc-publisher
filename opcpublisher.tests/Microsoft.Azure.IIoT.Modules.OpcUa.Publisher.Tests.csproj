﻿<Project Sdk="Microsoft.NET.Sdk">
  <PropertyGroup>
    <TargetFramework>netcoreapp3.1</TargetFramework>
    <IsPackable>false</IsPackable>
    <HighEntropyVA>true</HighEntropyVA>
  </PropertyGroup>
  <ItemGroup>
<<<<<<< HEAD
    <PackageReference Include="Docker.DotNet" Version="3.125.4" />
    <PackageReference Include="Microsoft.Azure.Devices.Client" Version="1.31.2" />
    <PackageReference Include="Microsoft.NET.Test.Sdk" Version="16.7.1" />
    <PackageReference Include="Moq" Version="4.14.6" />
=======
    <PackageReference Include="Docker.DotNet" Version="3.125.2" />
    <PackageReference Include="Microsoft.Azure.Devices.Client" Version="1.21.2" />
    <PackageReference Include="Microsoft.NET.Test.Sdk" Version="16.3.0" />
    <PackageReference Include="Moq" Version="4.13.0" />
>>>>>>> 52d23326
    <PackageReference Include="xunit" Version="2.4.1" />
    <PackageReference Include="xunit.runner.visualstudio" Version="2.4.3">
      <PrivateAssets>all</PrivateAssets>
      <IncludeAssets>runtime; build; native; contentfiles; analyzers; buildtransitive</IncludeAssets>
    </PackageReference>
    <PackageReference Include="Xunit.SkippableFact" Version="1.4.13" />
  </ItemGroup>
  <ItemGroup>
    <None Update="test.runsettings">
      <CopyToOutputDirectory>PreserveNewest</CopyToOutputDirectory>
    </None>
    <None Update="testdata\heartbeatinterval\pn_plc_empty.json">
      <CopyToOutputDirectory>Always</CopyToOutputDirectory>
    </None>
    <None Update="testdata\heartbeatinterval\pn_plc_request_payload_heartbeatinterval_2.json">
      <CopyToOutputDirectory>Always</CopyToOutputDirectory>
    </None>
    <None Update="testdata\heartbeatinterval\pn_plc_request_payload_heartbeatinterval_unset.json">
      <CopyToOutputDirectory>Always</CopyToOutputDirectory>
    </None>
    <None Update="testdata\heartbeatinterval\pn_plc_heartbeatinterval_2.json">
      <CopyToOutputDirectory>Always</CopyToOutputDirectory>
    </None>
    <None Update="testdata\heartbeatinterval\pn_plc_heartbeatinterval_unset.json">
      <CopyToOutputDirectory>Always</CopyToOutputDirectory>
    </None>
    <None Update="testdata\opcpublishinginterval\pn_plc_request_payload_publishinginterval_unset.json">
      <CopyToOutputDirectory>Always</CopyToOutputDirectory>
    </None>
    <None Update="testdata\opcpublishinginterval\pn_plc_request_payload_publishinginterval_2000.json">
      <CopyToOutputDirectory>Always</CopyToOutputDirectory>
    </None>
    <None Update="testdata\opcpublishinginterval\pn_plc_publishinginterval_2000.json">
      <CopyToOutputDirectory>Always</CopyToOutputDirectory>
    </None>
    <None Update="testdata\opcpublishinginterval\pn_plc_empty.json">
      <CopyToOutputDirectory>Always</CopyToOutputDirectory>
    </None>
    <None Update="testdata\opcpublishinginterval\pn_plc_publishinginterval_unset.json">
      <CopyToOutputDirectory>Always</CopyToOutputDirectory>
    </None>
    <None Update="testdata\opcsamplinginterval\pn_plc_empty.json">
      <CopyToOutputDirectory>Always</CopyToOutputDirectory>
    </None>
    <None Update="testdata\opcsamplinginterval\pn_plc_samplinginterval_2000.json">
      <CopyToOutputDirectory>Always</CopyToOutputDirectory>
    </None>
    <None Update="testdata\opcsamplinginterval\pn_plc_samplinginterval_unset.json">
      <CopyToOutputDirectory>Always</CopyToOutputDirectory>
    </None>
    <None Update="testdata\opcsamplinginterval\pn_plc_request_payload_samplinginterval_unset.json">
      <CopyToOutputDirectory>Always</CopyToOutputDirectory>
    </None>
    <None Update="testdata\opcsamplinginterval\pn_plc_request_payload_samplinginterval_2000.json">
      <CopyToOutputDirectory>Always</CopyToOutputDirectory>
    </None>
    <None Update="testdata\pn_plc_simple_enid_id.json">
      <CopyToOutputDirectory>Always</CopyToOutputDirectory>
    </None>
    <None Update="testdata\pn_plc_simple_enid.json">
      <CopyToOutputDirectory>Always</CopyToOutputDirectory>
    </None>
    <None Update="testdata\pn_plc_simple_id.json">
      <CopyToOutputDirectory>Always</CopyToOutputDirectory>
    </None>
    <None Update="testdata\pn_plc_simple_nid_enid_id.json">
      <CopyToOutputDirectory>Always</CopyToOutputDirectory>
    </None>
    <None Update="testdata\pn_plc_simple_nid_enid.json">
      <CopyToOutputDirectory>Always</CopyToOutputDirectory>
    </None>
    <None Update="testdata\pn_plc_simple_nid_id.json">
      <CopyToOutputDirectory>Always</CopyToOutputDirectory>
    </None>
    <None Update="testdata\pn_plc_simple_nid.json">
      <CopyToOutputDirectory>Always</CopyToOutputDirectory>
    </None>
    <None Update="testdata\publishernodeconfiguration\pn_plc_simple_enid.json">
      <CopyToOutputDirectory>Always</CopyToOutputDirectory>
    </None>
    <None Update="testdata\publishernodeconfiguration\pn_plc_simple_enid_id.json">
      <CopyToOutputDirectory>Always</CopyToOutputDirectory>
    </None>
    <None Update="testdata\publishernodeconfiguration\pn_plc_simple_id.json">
      <CopyToOutputDirectory>Always</CopyToOutputDirectory>
    </None>
    <None Update="testdata\publishernodeconfiguration\pn_plc_simple_nid.json">
      <CopyToOutputDirectory>Always</CopyToOutputDirectory>
    </None>
    <None Update="testdata\publishernodeconfiguration\pn_plc_simple_nid_enid.json">
      <CopyToOutputDirectory>Always</CopyToOutputDirectory>
    </None>
    <None Update="testdata\publishernodeconfiguration\pn_plc_simple_nid_enid_id.json">
      <CopyToOutputDirectory>Always</CopyToOutputDirectory>
    </None>
    <None Update="testdata\publishernodeconfiguration\pn_plc_simple_nid_id.json">
      <CopyToOutputDirectory>Always</CopyToOutputDirectory>
    </None>
    <None Update="testdata\skipfirst\pn_plc_empty.json">
      <CopyToOutputDirectory>Always</CopyToOutputDirectory>
    </None>
    <None Update="testdata\skipfirst\pn_plc_request_payload_skipfirst_false.json">
      <CopyToOutputDirectory>Always</CopyToOutputDirectory>
    </None>
    <None Update="testdata\skipfirst\pn_plc_skipfirst_false.json">
      <CopyToOutputDirectory>Always</CopyToOutputDirectory>
    </None>
    <None Update="testdata\skipfirst\pn_plc_skipfirst_true.json">
      <CopyToOutputDirectory>Always</CopyToOutputDirectory>
    </None>
    <None Update="testdata\skipfirst\pn_plc_skipfirst_unset.json">
      <CopyToOutputDirectory>Always</CopyToOutputDirectory>
    </None>
    <None Update="testdata\skipfirst\pn_plc_request_payload_skipfirst_unset.json">
      <CopyToOutputDirectory>Always</CopyToOutputDirectory>
    </None>
    <None Update="testdata\skipfirst\pn_plc_request_payload_skipfirst_true.json">
      <CopyToOutputDirectory>Always</CopyToOutputDirectory>
    </None>
    <None Update="testdata\telemetry\pn_plc_productname_heartbeatinterval_2_skipfirst.json">
      <CopyToOutputDirectory>Always</CopyToOutputDirectory>
    </None>
    <None Update="testdata\telemetry\pn_plc_productname_heartbeatinterval_2.json">
      <CopyToOutputDirectory>Always</CopyToOutputDirectory>
    </None>
    <None Update="testdata\telemetry\pn_plc_productname.json">
      <CopyToOutputDirectory>Always</CopyToOutputDirectory>
    </None>
    <None Update="testdata\telemetry\pn_plc_currenttime.json">
      <CopyToOutputDirectory>Always</CopyToOutputDirectory>
    </None>
  </ItemGroup>

  <ItemGroup>
    <Folder Include="testdata\publishernodeconfiguration\" />
  </ItemGroup>

  <ItemGroup>
    <ProjectReference Include="..\opcpublisher\Microsoft.Azure.IIoT.Modules.OpcUa.Publisher.csproj" />
  </ItemGroup>

</Project><|MERGE_RESOLUTION|>--- conflicted
+++ resolved
@@ -5,17 +5,10 @@
     <HighEntropyVA>true</HighEntropyVA>
   </PropertyGroup>
   <ItemGroup>
-<<<<<<< HEAD
     <PackageReference Include="Docker.DotNet" Version="3.125.4" />
     <PackageReference Include="Microsoft.Azure.Devices.Client" Version="1.31.2" />
     <PackageReference Include="Microsoft.NET.Test.Sdk" Version="16.7.1" />
     <PackageReference Include="Moq" Version="4.14.6" />
-=======
-    <PackageReference Include="Docker.DotNet" Version="3.125.2" />
-    <PackageReference Include="Microsoft.Azure.Devices.Client" Version="1.21.2" />
-    <PackageReference Include="Microsoft.NET.Test.Sdk" Version="16.3.0" />
-    <PackageReference Include="Moq" Version="4.13.0" />
->>>>>>> 52d23326
     <PackageReference Include="xunit" Version="2.4.1" />
     <PackageReference Include="xunit.runner.visualstudio" Version="2.4.3">
       <PrivateAssets>all</PrivateAssets>
