﻿using Mono.Options;
using System;
using System.Collections.Generic;
using System.Linq;
using System.Reflection;
using System.Threading;
using System.Threading.Tasks;

namespace OpcPublisher
{
    using Microsoft.Azure.Devices.Client;
    using Opc.Ua;
    using Opc.Ua.Server;
    using Serilog;
    using System.Diagnostics;
    using System.Globalization;
    using System.IO;
    using System.Text;
    using System.Text.RegularExpressions;
    using static HubCommunicationBase;
    using static IotEdgeHubCommunication;
    using static IotHubCommunication;
    using static Opc.Ua.CertificateStoreType;
    using static OpcApplicationConfiguration;
    using static OpcMonitoredItem;
    using static OpcSession;
    using static PublisherDiagnostics;
    using static PublisherNodeConfiguration;
    using static PublisherTelemetryConfiguration;
    using static System.Console;
    using System.ComponentModel;

    public sealed class Program
    {
        /// <summary>
        /// IoTHub/EdgeHub communication object.
        /// </summary>
        public static IHubCommunication Hub { get; set; }

        /// <summary>
        /// Telemetry configuration object.
        /// </summary>
        public static IPublisherTelemetryConfiguration TelemetryConfiguration { get; set; }

        /// <summary>
        /// Node configuration object.
        /// </summary>
        public static IPublisherNodeConfiguration NodeConfiguration { get; set; }

        /// <summary>
        /// Diagnostics object.
        /// </summary>
        public static IPublisherDiagnostics Diag { get; set; }

        /// <summary>
        /// Shutdown token source.
        /// </summary>
        public static CancellationTokenSource ShutdownTokenSource { get; set; } = new CancellationTokenSource();

        /// <summary>
        /// Used as delay in sec when shutting down the application.
        /// </summary>
        public static uint PublisherShutdownWaitPeriod { get; } = 10;

        /// <summary>
        /// Stores startup time.
        /// </summary>
        public static DateTime PublisherStartTime { get; set; } = DateTime.UtcNow;

        /// <summary>
        /// Logging object.
        /// </summary>
        public static Serilog.Core.Logger Logger { get; set; } = null;

        /// <summary>
        /// Signal for completed startup.
        /// </summary>
        public static bool StartupCompleted { get; set; } = false;

        /// <summary>
        /// Name of the log file.
        /// </summary>
        public static string LogFileName { get; set; } = $"{Utils.GetHostName()}-publisher.log";

        /// <summary>
        /// Log level.
        /// </summary>
        public static string LogLevel { get; set; } = "info";

        /// <summary>
        /// Synchronous main method of the app.
        /// </summary>
        public static void Main(string[] args)
        {
            // enable this to catch when running in IoTEdge
            //bool waitHere = true;
            //int i = 0;
            //while (waitHere)
            //{
            //    WriteLine($"forever loop (iteration {i++})");
            //    Thread.Sleep(5000);
            //}
            MainAsync(args).Wait();
        }

        /// <summary>
        /// Asynchronous part of the main method of the app.
        /// </summary>
        public static async Task MainAsync(string[] args)
        {
            try
            {
                var shouldShowHelp = false;
                string opcStatusCodesToSuppress = SuppressedOpcStatusCodesDefault;

                // detect the runtime environment. either we run standalone (native or containerized) or as IoT Edge module (containerized)
                // check if we have an environment variable containing an IoT Edge connectionstring, we run as IoT Edge module
                if (IsIotEdgeModule)
                {
                    WriteLine("IoTEdge detected.");

                    // set IoT Edge specific defaults
                    HubProtocol = IotEdgeHubProtocolDefault;
                }

                // command line options
                Mono.Options.OptionSet options = new Mono.Options.OptionSet {


                        // Publisher configuration options
                        { "pf|publishfile=", $"the filename to configure the nodes to publish.\nDefault: '{PublisherNodeConfigurationFilename}'", (string p) => PublisherNodeConfigurationFilename = p },
                        { "tc|telemetryconfigfile=", $"the filename to configure the ingested telemetry\nDefault: '{PublisherTelemetryConfigurationFilename}'", (string p) => PublisherTelemetryConfigurationFilename = p },
                        { "s|site=", $"the site OPC Publisher is working in. if specified this domain is appended (delimited by a ':' to the 'ApplicationURI' property when telemetry is sent to IoTHub.\n" +
                                "The value must follow the syntactical rules of a DNS hostname.\nDefault: not set", (string s) => {
                                Regex siteNameRegex = new Regex("^(([a-zA-Z0-9]|[a-zA-Z0-9][a-zA-Z0-9\\-]*[a-zA-Z0-9])\\.)*([A-Za-z0-9]|[A-Za-z0-9][A-Za-z0-9\\-]*[A-Za-z0-9])$");
                                if (siteNameRegex.IsMatch(s))
                                {
                                    PublisherSite = s;
                                }
                                else
                                {
                                    throw new OptionException("The shopfloor site is not a valid DNS hostname.", "site");
                                }
                            }
                         },
                        { "ic|iotcentral", $"publisher will send OPC UA data in IoTCentral compatible format (DisplayName of a node is used as key, this key is the Field name in IoTCentral). you need to ensure that all DisplayName's are unique. (Auto enables fetch display name)\nDefault: {IotCentralMode}", b => IotCentralMode = FetchOpcNodeDisplayName = b != null },
                        { "sw|sessionconnectwait=", $"specify the wait time in seconds publisher is trying to connect to disconnected endpoints and starts monitoring unmonitored items\nMin: 10\nDefault: {SessionConnectWaitSec}", (int i) => {
                                if (i > 10)
                                {
                                    SessionConnectWaitSec = i;
                                }
                                else
                                {
                                    throw new OptionException("The sessionconnectwait must be greater than 10 sec", "sessionconnectwait");
                                }
                            }
                        },
                        { "mq|monitoreditemqueuecapacity=", $"specify how many notifications of monitored items can be stored in the internal queue, if the data can not be sent quick enough to IoTHub\nMin: 1024\nDefault: {MonitoredItemsQueueCapacity}", (int i) => {
                                if (i >= 1024)
                                {
                                    MonitoredItemsQueueCapacity = i;
                                }
                                else
                                {
                                    throw new OptionException("The monitoreditemqueueitems must be greater than 1024", "monitoreditemqueueitems");
                                }
                            }
                        },
                        { "di|diagnosticsinterval=", $"shows publisher diagnostic info at the specified interval in seconds (need log level info).\n-1 disables remote diagnostic log and diagnostic output\n0 disables diagnostic output\nDefault: {DiagnosticsInterval}", (int i) => DiagnosticsInterval = i },

                        { "ns|noshutdown=", $"same as runforever.\nDefault: {_noShutdown}", (bool b) => _noShutdown = b },
                        { "rf|runforever", $"publisher can not be stopped by pressing a key on the console, but will run forever.\nDefault: {_noShutdown}", b => _noShutdown = b != null },

                        { "lf|logfile=", $"the filename of the logfile to use.\nDefault: './{LogFileName}'", (string l) => LogFileName = l },
                        { "lt|logflushtimespan=", $"the timespan in seconds when the logfile should be flushed.\nDefault: {_logFileFlushTimeSpanSec} sec", (int s) => {
                                if (s > 0)
                                {
                                    _logFileFlushTimeSpanSec = TimeSpan.FromSeconds(s);
                                }
                                else
                                {
                                    throw new Mono.Options.OptionException("The logflushtimespan must be a positive number.", "logflushtimespan");
                                }
                            }
                        },
                        { "ll|loglevel=", $"the loglevel to use (allowed: fatal, error, warn, info, debug, verbose).\nDefault: info", (string l) => {
                                List<string> logLevels = new List<string> {"fatal", "error", "warn", "info", "debug", "verbose"};
#pragma warning disable CA1308 // Normalize strings to uppercase
                                if (logLevels.Contains(l.ToLowerInvariant()))
                                {
                                    LogLevel = l.ToLowerInvariant();
                                }
#pragma warning restore CA1308 // Normalize strings to uppercase
                                else
                                {
                                    throw new Mono.Options.OptionException("The loglevel must be one of: fatal, error, warn, info, debug, verbose", "loglevel");
                                }
                            }
                        },


                        // IoTHub specific options
<<<<<<< HEAD
                        { "ih|iothubprotocol=", $"{(IsIotEdgeModule ? "not supported when running as IoT Edge module\n" : $"the protocol to use for communication with Azure IoTHub (allowed values: {_hubProtocols}).\nDefault: {Enum.GetName(IotHubProtocol.GetType(), IotHubProtocol)}")}",
                            (TransportType p) => {
                                if (IsIotEdgeModule)
                                {
                                    if (p != TransportType.Mqtt_Tcp_Only)
                                    {
                                        WriteLine("When running as IoTEdge module Mqtt_Tcp_Only is enforced.");
                                        IotEdgeHubProtocol = TransportType.Mqtt_Tcp_Only;
=======
                        { "ih|iothubprotocol=", $"the protocol to use for communication with IoTHub (allowed values: {$"{string.Join(", ", Enum.GetNames(HubProtocol.GetType()))}"}) or IoT EdgeHub (allowed values: Mqtt_Tcp_Only, Amqp_Tcp_Only).\nDefault for IoTHub: {IotHubProtocolDefault}\nDefault for IoT EdgeHub: {IotEdgeHubProtocolDefault}",
                            (Microsoft.Azure.Devices.Client.TransportType p) => {
                                HubProtocol = p;
                                if (IsIotEdgeModule)
                                {
                                    if (p != Microsoft.Azure.Devices.Client.TransportType.Mqtt_Tcp_Only && p != Microsoft.Azure.Devices.Client.TransportType.Amqp_Tcp_Only)
                                    {
                                        WriteLine("When running as IoTEdge module only Mqtt_Tcp_Only or Amqp_Tcp_Only are supported. Using Amqp_Tcp_Only");
                                        HubProtocol = IotEdgeHubProtocolDefault;
>>>>>>> 33de8296
                                    }
                                }
                            }
                        },
                        { "ms|iothubmessagesize=", $"the max size of a message which can be send to IoTHub. when telemetry of this size is available it will be sent.\n0 will enforce immediate send when telemetry is available\nMin: 0\nMax: {HubMessageSizeMax}\nDefault: {HubMessageSize}", (uint u) => {
                                if (u >= 0 && u <= HubMessageSizeMax)
                                {
                                    HubMessageSize = u;
                                }
                                else
                                {
                                    throw new OptionException("The iothubmessagesize must be in the range between 1 and 256*1024.", "iothubmessagesize");
                                }
                            }
                        },
                        { "si|iothubsendinterval=", $"the interval in seconds when telemetry should be send to IoTHub. If 0, then only the iothubmessagesize parameter controls when telemetry is sent.\nDefault: '{DefaultSendIntervalSeconds}'", (int i) => {
                                if (i >= 0)
                                {
                                    DefaultSendIntervalSeconds = i;
                                }
                                else
                                {
                                    throw new OptionException("The iothubsendinterval must be larger or equal 0.", "iothubsendinterval");
                                }
                            }
                        },

                        { "dc|deviceconnectionstring=", $"{(IsIotEdgeModule ? "not supported when running as IoTEdge module\n" : $"if publisher is not able to register itself with IoTHub, you can create a device with name <applicationname> manually and pass in the connectionstring of this device.\nDefault: none")}",
                            (string dc) => DeviceConnectionString = (IsIotEdgeModule ? null : dc)
                        },
                        { "c|connectionstring=", $"the IoTHub owner connectionstring.\nDefault: none",
                            (string cs) => IotHubOwnerConnectionString = cs
                        },

                        { "hb|heartbeatinterval=", "the publisher is using this as default value in seconds for the heartbeat interval setting of nodes without\n" +
                            "a heartbeat interval setting.\n" +
                            $"Default: {HeartbeatIntervalDefault}", (int i) => {
                                if (i >= 0 && i <= HeartbeatIntvervalMax)
                                {
                                    HeartbeatIntervalDefault = i;
                                }
                                else
                                {
                                    throw new OptionException($"The heartbeatinterval setting ({i}) must be larger or equal than 0.", "opcpublishinterval");
                                }
                            }
                        },
                        { "sf|skipfirstevent=", "the publisher is using this as default value for the skip first event setting of nodes without\n" +
                            "a skip first event setting.\n" +
                            $"Default: {SkipFirstDefault}", (bool b) => { SkipFirstDefault = b; }
                        },


                        // opc configuration options
                        { "pn|portnum=", $"the server port of the publisher OPC server endpoint.\nDefault: {ServerPort}", (ushort p) => ServerPort = p },
                        { "pa|path=", $"the enpoint URL path part of the publisher OPC server endpoint.\nDefault: '{ServerPath}'", (string a) => ServerPath = a },
                        { "lr|ldsreginterval=", $"the LDS(-ME) registration interval in ms. If 0, then the registration is disabled.\nDefault: {LdsRegistrationInterval}", (int i) => {
                                if (i >= 0)
                                {
                                    LdsRegistrationInterval = i;
                                }
                                else
                                {
                                    throw new OptionException("The ldsreginterval must be larger or equal 0.", "ldsreginterval");
                                }
                            }
                        },
                        { "ol|opcmaxstringlen=", $"the max length of a string opc can transmit/receive.\nDefault: {OpcMaxStringLength}", (int i) => {
                                if (i > 0)
                                {
                                    OpcMaxStringLength = i;
                                }
                                else
                                {
                                    throw new OptionException("The max opc string length must be larger than 0.", "opcmaxstringlen");
                                }
                            }
                        },
                        { "ot|operationtimeout=", $"the operation timeout of the publisher OPC UA client in ms.\nDefault: {OpcOperationTimeout}", (int i) => {
                                if (i >= 0)
                                {
                                    OpcOperationTimeout = i;
                                }
                                else
                                {
                                    throw new OptionException("The operation timeout must be larger or equal 0.", "operationtimeout");
                                }
                            }
                        },
                        { "oi|opcsamplinginterval=", "the publisher is using this as default value in milliseconds to request the servers to sample the nodes with this interval\n" +
                            "this value might be revised by the OPC UA servers to a supported sampling interval.\n" +
                            "please check the OPC UA specification for details how this is handled by the OPC UA stack.\n" +
                            "a negative value will set the sampling interval to the publishing interval of the subscription this node is on.\n" +
                            $"0 will configure the OPC UA server to sample in the highest possible resolution and should be taken with care.\nDefault: {OpcSamplingInterval}", (int i) => OpcSamplingInterval = i
                        },
                        { "op|opcpublishinginterval=", "the publisher is using this as default value in milliseconds for the publishing interval setting of the subscriptions established to the OPC UA servers.\n" +
                            "please check the OPC UA specification for details how this is handled by the OPC UA stack.\n" +
                            $"a value less than or equal zero will let the server revise the publishing interval.\nDefault: {OpcPublishingInterval}", (int i) => {
                                if (i > 0 && i >= OpcSamplingInterval)
                                {
                                    OpcPublishingInterval = i;
                                }
                                else
                                {
                                    if (i <= 0)
                                    {
                                        OpcPublishingInterval = 0;
                                    }
                                    else
                                    {
                                        throw new OptionException($"The opcpublishinterval ({i}) must be larger than the opcsamplinginterval ({OpcSamplingInterval}).", "opcpublishinterval");
                                    }
                                }
                            }
                        },
                        { "ct|createsessiontimeout=", $"specify the timeout in seconds used when creating a session to an endpoint. On unsuccessful connection attemps a backoff up to {OpcSessionCreationBackoffMax} times the specified timeout value is used.\nMin: 1\nDefault: {OpcSessionCreationTimeout}", (uint u) => {
                                if (u > 1)
                                {
                                    OpcSessionCreationTimeout = u;
                                }
                                else
                                {
                                    throw new OptionException("The createsessiontimeout must be greater than 1 sec", "createsessiontimeout");
                                }
                            }
                        },
                        { "ki|keepaliveinterval=", $"specify the interval in seconds the publisher is sending keep alive messages to the OPC servers on the endpoints it is connected to.\nMin: 2\nDefault: {OpcKeepAliveIntervalInSec}", (int i) => {
                                if (i >= 2)
                                {
                                    OpcKeepAliveIntervalInSec = i;
                                }
                                else
                                {
                                    throw new OptionException("The keepaliveinterval must be greater or equal 2", "keepalivethreshold");
                                }
                            }
                        },
                        { "kt|keepalivethreshold=", $"specify the number of keep alive packets a server can miss, before the session is disconneced\nMin: 1\nDefault: {OpcKeepAliveDisconnectThreshold}", (uint u) => {
                                if (u > 1)
                                {
                                    OpcKeepAliveDisconnectThreshold = u;
                                }
                                else
                                {
                                    throw new OptionException("The keepalivethreshold must be greater than 1", "keepalivethreshold");
                                }
                            }
                        },

                        { "aa|autoaccept", $"the publisher trusts all servers it is establishing a connection to.\nDefault: {AutoAcceptCerts}", b => AutoAcceptCerts = b != null },

                        { "tm|trustmyself=", $"same as trustowncert.\nDefault: {TrustMyself}", (bool b) => TrustMyself = b  },
                        { "to|trustowncert", $"the publisher certificate is put into the trusted certificate store automatically.\nDefault: {TrustMyself}", t => TrustMyself = t != null  },

                        { "fd|fetchdisplayname=", $"same as fetchname.\nDefault: {FetchOpcNodeDisplayName}", (bool b) => FetchOpcNodeDisplayName = IotCentralMode ? true : b },
                        { "fn|fetchname", $"enable to read the display name of a published node from the server. this will increase the runtime.\nDefault: {FetchOpcNodeDisplayName}", b => FetchOpcNodeDisplayName = IotCentralMode ? true : b != null },

                        { "ss|suppressedopcstatuscodes=", $"specifies the OPC UA status codes for which no events should be generated.\n" +
                            $"Default: {SuppressedOpcStatusCodesDefault}", (string s) => opcStatusCodesToSuppress = s },


                        // cert store options
                        { "at|appcertstoretype=", $"the own application cert store type. \n(allowed values: Directory, X509Store)\nDefault: '{OpcOwnCertStoreType}'", (string s) => {
                                if (s.Equals(X509Store, StringComparison.OrdinalIgnoreCase) || s.Equals(CertificateStoreType.Directory, StringComparison.OrdinalIgnoreCase))
                                {
                                    OpcOwnCertStoreType = s.Equals(X509Store, StringComparison.OrdinalIgnoreCase) ? X509Store : CertificateStoreType.Directory;
                                    OpcOwnCertStorePath = s.Equals(X509Store, StringComparison.OrdinalIgnoreCase) ? OpcOwnCertX509StorePathDefault : OpcOwnCertDirectoryStorePathDefault;
                                }
                                else
                                {
                                    throw new OptionException();
                                }
                            }
                        },
                        { "ap|appcertstorepath=", $"the path where the own application cert should be stored\nDefault (depends on store type):\n" +
                                $"X509Store: '{OpcOwnCertX509StorePathDefault}'\n" +
                                $"Directory: '{OpcOwnCertDirectoryStorePathDefault}'", (string s) => OpcOwnCertStorePath = s
                        },

                        { "tp|trustedcertstorepath=", $"the path of the trusted cert store\nDefault: '{OpcTrustedCertDirectoryStorePathDefault}'", (string s) => OpcTrustedCertStorePath = s },

                        { "rp|rejectedcertstorepath=", $"the path of the rejected cert store\nDefault '{OpcRejectedCertDirectoryStorePathDefault}'", (string s) => OpcRejectedCertStorePath = s },

                        { "ip|issuercertstorepath=", $"the path of the trusted issuer cert store\nDefault '{OpcIssuerCertDirectoryStorePathDefault}'", (string s) => OpcIssuerCertStorePath = s },

                        { "csr", $"show data to create a certificate signing request\nDefault '{ShowCreateSigningRequestInfo}'", c => ShowCreateSigningRequestInfo = c != null },

                        { "ab|applicationcertbase64=", $"update/set this applications certificate with the certificate passed in as bas64 string", (string s) =>
                            {
                                NewCertificateBase64String = s;
                            }
                        },
                        { "af|applicationcertfile=", $"update/set this applications certificate with the certificate file specified", (string s) =>
                            {
                                if (File.Exists(s))
                                {
                                    NewCertificateFileName = s;
                                }
                                else
                                {
                                    throw new OptionException("The file '{s}' does not exist.", "applicationcertfile");
                                }
                            }
                        },

                        { "pb|privatekeybase64=", $"initial provisioning of the application certificate (with a PEM or PFX fomat) requires a private key passed in as base64 string", (string s) =>
                            {
                                PrivateKeyBase64String = s;
                            }
                        },
                        { "pk|privatekeyfile=", $"initial provisioning of the application certificate (with a PEM or PFX fomat) requires a private key passed in as file", (string s) =>
                            {
                                if (File.Exists(s))
                                {
                                    PrivateKeyFileName = s;
                                }
                                else
                                {
                                    throw new OptionException("The file '{s}' does not exist.", "privatekeyfile");
                                }
                            }
                        },

                        { "cp|certpassword=", $"the optional password for the PEM or PFX or the installed application certificate", (string s) =>
                            {
                                CertificatePassword = s;
                            }
                        },

                        { "tb|addtrustedcertbase64=", $"adds the certificate to the applications trusted cert store passed in as base64 string (multiple strings supported)", (string s) =>
                            {
                                TrustedCertificateBase64Strings.AddRange(ParseListOfStrings(s));
                            }
                        },
                        { "tf|addtrustedcertfile=", $"adds the certificate file(s) to the applications trusted cert store passed in as base64 string (multiple filenames supported)", (string s) =>
                            {
                                TrustedCertificateFileNames.AddRange(ParseListOfFileNames(s, "addtrustedcertfile"));
                            }
                        },

                        { "ib|addissuercertbase64=", $"adds the specified issuer certificate to the applications trusted issuer cert store passed in as base64 string (multiple strings supported)", (string s) =>
                            {
                                IssuerCertificateBase64Strings.AddRange(ParseListOfStrings(s));
                            }
                        },
                        { "if|addissuercertfile=", $"adds the specified issuer certificate file(s) to the applications trusted issuer cert store (multiple filenames supported)", (string s) =>
                            {
                                IssuerCertificateFileNames.AddRange(ParseListOfFileNames(s, "addissuercertfile"));
                            }
                        },

                        { "rb|updatecrlbase64=", $"update the CRL passed in as base64 string to the corresponding cert store (trusted or trusted issuer)", (string s) =>
                            {
                                CrlBase64String = s;
                            }
                        },
                        { "uc|updatecrlfile=", $"update the CRL passed in as file to the corresponding cert store (trusted or trusted issuer)", (string s) =>
                            {
                                if (File.Exists(s))
                                {
                                    CrlFileName = s;
                                }
                                else
                                {
                                    throw new OptionException("The file '{s}' does not exist.", "updatecrlfile");
                                }
                            }
                        },

                        { "rc|removecert=", $"remove cert(s) with the given thumbprint(s) (multiple thumbprints supported)", (string s) =>
                            {
                                ThumbprintsToRemove.AddRange(ParseListOfStrings(s));
                            }
                        },

                        // device connection string cert store options
                        { "dt|devicecertstoretype=", $"the iothub device cert store type. \n(allowed values: Directory, X509Store)\nDefault: {IotDeviceCertStoreType}", (string s) => {
                                if (s.Equals(X509Store, StringComparison.OrdinalIgnoreCase) || s.Equals(CertificateStoreType.Directory, StringComparison.OrdinalIgnoreCase))
                                {
                                    IotDeviceCertStoreType = s.Equals(X509Store, StringComparison.OrdinalIgnoreCase) ? X509Store : CertificateStoreType.Directory;
                                    IotDeviceCertStorePath = s.Equals(X509Store, StringComparison.OrdinalIgnoreCase) ? IotDeviceCertX509StorePathDefault : IotDeviceCertDirectoryStorePathDefault;
                                }
                                else
                                {
                                    throw new OptionException();
                                }
                            }
                        },
                        { "dp|devicecertstorepath=", $"the path of the iot device cert store\nDefault Default (depends on store type):\n" +
                                $"X509Store: '{IotDeviceCertX509StorePathDefault}'\n" +
                                $"Directory: '{IotDeviceCertDirectoryStorePathDefault}'", (string s) => IotDeviceCertStorePath = s
                        },

                        // misc
                        { "i|install", $"register OPC Publisher with IoTHub and then exits.\nDefault:  {_installOnly}", i => _installOnly = i != null },
                        { "h|help", "show this message and exit", h => shouldShowHelp = h != null },

                        // all the following are only supported to not break existing command lines, but some of them are just ignored
                        { "st|opcstacktracemask=", $"ignored, only supported for backward comaptibility.", i => {}},
                        { "sd|shopfloordomain=", $"same as site option, only there for backward compatibility\n" +
                                "The value must follow the syntactical rules of a DNS hostname.\nDefault: not set", (string s) => {
                                Regex siteNameRegex = new Regex("^(([a-zA-Z0-9]|[a-zA-Z0-9][a-zA-Z0-9\\-]*[a-zA-Z0-9])\\.)*([A-Za-z0-9]|[A-Za-z0-9][A-Za-z0-9\\-]*[A-Za-z0-9])$");
                                if (siteNameRegex.IsMatch(s))
                                {
                                    PublisherSite = s;
                                }
                                else
                                {
                                    throw new OptionException("The shopfloor domain is not a valid DNS hostname.", "shopfloordomain");
                                }
                            }
                         },
                        { "vc|verboseconsole=", $"ignored, only supported for backward comaptibility.", b => {}},
                        { "as|autotrustservercerts=", $"same as autoaccept, only supported for backward cmpatibility.\nDefault: {AutoAcceptCerts}", (bool b) => AutoAcceptCerts = b },
                        { "tt|trustedcertstoretype=", $"ignored, only supported for backward compatibility. the trusted cert store will always reside in a directory.", s => { }},
                        { "rt|rejectedcertstoretype=", $"ignored, only supported for backward compatibility. the rejected cert store will always reside in a directory.", s => { }},
                        { "it|issuercertstoretype=", $"ignored, only supported for backward compatibility. the trusted issuer cert store will always reside in a directory.", s => { }},

                    };


                List<string> extraArgs = new List<string>();
                try
                {
                    // parse the command line
                    extraArgs = options.Parse(args);

                    // verify opc status codes to suppress
                    List<string> statusCodesToSuppress = ParseListOfStrings(opcStatusCodesToSuppress);
                    foreach (var statusCodeValueOrName in statusCodesToSuppress)
                    {
                        uint statusCodeValue;
                        try
                        {
                            // convert integers and prefixed hex values
                            statusCodeValue = (uint)new UInt32Converter().ConvertFromInvariantString(statusCodeValueOrName);
                            SuppressedOpcStatusCodes.Add(statusCodeValue);
                        }
                        catch
                        {
                            // convert non prefixed hex values
                            if (uint.TryParse(statusCodeValueOrName, NumberStyles.HexNumber, CultureInfo.InvariantCulture, out statusCodeValue))
                            {
                                SuppressedOpcStatusCodes.Add(statusCodeValue);
                            }
                            else
                            {
                                // convert constant names
                                statusCodeValue = StatusCodes.GetIdentifier(statusCodeValueOrName);
                                if (statusCodeValueOrName.Equals("Good", StringComparison.InvariantCulture) || statusCodeValue != 0)
                                {
                                    SuppressedOpcStatusCodes.Add(statusCodeValue);
                                }
                                else
                                {
                                    throw new OptionException($"The OPC UA status code '{statusCodeValueOrName}' to suppress is unknown. Please specify a valid string, int or hex value.", "suppressedopcstatuscodes");
                                }
                            }
                        }
                    }
                    // filter out duplicate status codes
                    List<uint> distinctSuppressedOpcStatusCodes = SuppressedOpcStatusCodes.Distinct().ToList();
                    SuppressedOpcStatusCodes.Clear();
                    SuppressedOpcStatusCodes.AddRange(distinctSuppressedOpcStatusCodes);
                }
                catch (OptionException e)
                {
                    // initialize logging
                    InitLogging();

                    // show message
                    Logger.Error(e, "Error in command line options");
                    Logger.Error($"Command line arguments: {String.Join(" ", args)}");

                    // show usage
                    Usage(options);
                    return;
                }

                // initialize logging
                InitLogging();

                // show usage if requested
                if (shouldShowHelp)
                {
                    Usage(options);
                    return;
                }

                // Validate and parse extra arguments.
                const int APP_NAME_INDEX = 0;
                const int CS_INDEX = 1;
                switch (extraArgs.Count)
                {
                    case 0:
                        {
                            ApplicationName = Utils.GetHostName();
                            break;
                        }
                    case 1:
                        {
                            ApplicationName = extraArgs[APP_NAME_INDEX];
                            break;
                        }
                    case 2:
                        {
                            ApplicationName = extraArgs[APP_NAME_INDEX];
                            if (IsIotEdgeModule)
                            {
                                WriteLine($"Warning: connection string parameter is not supported in IoTEdge context, given parameter is ignored");
                            }
                            else
                            {
                                IotHubOwnerConnectionString = extraArgs[CS_INDEX];
                            }
                            break;
                        }
                    default:
                        {
                            Logger.Error("Error in command line options");
                            Logger.Error($"Command line arguments: {String.Join(" ", args)}");
                            Usage(options);
                            return;
                        }
                }

                // install only if requested
                if (_installOnly)
                {
                    // initialize and start IoTHub communication
                    Hub = IotHubCommunication.Instance;
                    Logger.Information("Installation completed. Exiting...");
                    return;
                }

                // show version
                Logger.Information($"OPC Publisher V{FileVersionInfo.GetVersionInfo(Assembly.GetExecutingAssembly().Location).FileVersion} starting up...");
                Logger.Debug($"Informational version: V{(Attribute.GetCustomAttribute(Assembly.GetEntryAssembly(), typeof(AssemblyInformationalVersionAttribute)) as AssemblyInformationalVersionAttribute).InformationalVersion}");

                // allow canceling the application
                var quitEvent = new ManualResetEvent(false);
                try
                {
                    Console.CancelKeyPress += (sender, eArgs) =>
                    {
                        quitEvent.Set();
                        eArgs.Cancel = true;
                        ShutdownTokenSource.Cancel();
                    };
                }
                catch
                {
                }

                // show suppressed status codes
                Logger.Information($"OPC UA monitored item notifications with one of the following {SuppressedOpcStatusCodes.Count} status codes will not generate telemetry events:");
                foreach (var suppressedOpcStatusCode in SuppressedOpcStatusCodes)
                {
                    string statusName = StatusCodes.GetBrowseName(suppressedOpcStatusCode);
                    Logger.Information($"StatusCode: {(string.IsNullOrEmpty(statusName) ? "Unknown" : statusName)} (dec: {suppressedOpcStatusCode}, hex: {suppressedOpcStatusCode:X})");
                }

                // init OPC configuration and tracing
                OpcApplicationConfiguration opcApplicationConfiguration = new OpcApplicationConfiguration();
                await opcApplicationConfiguration.ConfigureAsync().ConfigureAwait(false);

                // log shopfloor site setting
                if (string.IsNullOrEmpty(PublisherSite))
                {
                    Logger.Information("There is no site configured.");
                }
                else
                {
                    Logger.Information($"Publisher is in site '{PublisherSite}'.");
                }

                // start our server interface
                try
                {
                    Logger.Information($"Starting server on endpoint {OpcApplicationConfiguration.ApplicationConfiguration.ServerConfiguration.BaseAddresses[0].ToString(CultureInfo.InvariantCulture)} ...");
                    _publisherServer = new PublisherServer();
                    _publisherServer.Start(OpcApplicationConfiguration.ApplicationConfiguration);
                    Logger.Information("Server started.");
                }
                catch (Exception e)
                {
                    Logger.Fatal(e, "Failed to start Publisher OPC UA server.");
                    Logger.Fatal("exiting...");
                    return;
                }

                // initialize the telemetry configuration
                TelemetryConfiguration = PublisherTelemetryConfiguration.Instance;

                // initialize hub communication
                if (IsIotEdgeModule)
                {
                    // initialize and start EdgeHub communication
                    Hub = IotEdgeHubCommunication.Instance;
                }
                else
                {
                    // initialize and start IoTHub communication
                    Hub = IotHubCommunication.Instance;
                }

                // initialize the node configuration
                NodeConfiguration = PublisherNodeConfiguration.Instance;

                // kick off OPC session creation and node monitoring
                await SessionStartAsync().ConfigureAwait(false);

                // Show notification on session events
                _publisherServer.CurrentInstance.SessionManager.SessionActivated += ServerEventStatus;
                _publisherServer.CurrentInstance.SessionManager.SessionClosing += ServerEventStatus;
                _publisherServer.CurrentInstance.SessionManager.SessionCreated += ServerEventStatus;

                // startup completed
                StartupCompleted = true;

                // stop on user request
                Logger.Information("");
                Logger.Information("");
                if (_noShutdown)
                {
                    // wait forever if asked to do so
                    Logger.Information("Publisher is running infinite...");
                    await Task.Delay(Timeout.Infinite).ConfigureAwait(false);
                }
                else
                {
                    Logger.Information("Publisher is running. Press CTRL-C to quit.");

                    // wait for Ctrl-C
                    await Task.Delay(Timeout.Infinite, ShutdownTokenSource.Token).ConfigureAwait(false);
                }

                Logger.Information("");
                Logger.Information("");
                ShutdownTokenSource.Cancel();
                Logger.Information("Publisher is shutting down...");

                // stop the server
                _publisherServer.Stop();

                // shutdown all OPC sessions
                await SessionShutdownAsync().ConfigureAwait(false);

                // shutdown the IoTHub messaging
                Hub.Dispose();
                Hub = null;

                // free resources
                NodeConfiguration.Dispose();
                ShutdownTokenSource = null;
            }
            catch (Exception e)
            {
                Logger.Fatal(e, e.StackTrace);
                e = e.InnerException ?? null;
                while (e != null)
                {
                    Logger.Fatal(e, e.StackTrace);
                    e = e.InnerException ?? null;
                }
                Logger.Fatal("Publisher exiting... ");
            }

            // shutdown diagnostics
            Diag.Dispose();
            Diag = null;
        }

        /// <summary>
        /// Start all sessions.
        /// </summary>
        public static async Task SessionStartAsync()
        {
            try
            {
                await NodeConfiguration.OpcSessionsListSemaphore.WaitAsync().ConfigureAwait(false);
                NodeConfiguration.OpcSessions.ForEach(s => s.ConnectAndMonitorSession.Set());
            }
            catch (Exception e)
            {
                Logger.Fatal(e, "Failed to start all sessions.");
            }
            finally
            {
                NodeConfiguration.OpcSessionsListSemaphore.Release();
            }
        }

        /// <summary>
        /// Shutdown all sessions.
        /// </summary>
        public static async Task SessionShutdownAsync()
        {
            try
            {
                while (NodeConfiguration.OpcSessions.Count > 0)
                {
                    IOpcSession opcSession = null;
                    try
                    {
                        await NodeConfiguration.OpcSessionsListSemaphore.WaitAsync().ConfigureAwait(false);
                        opcSession = NodeConfiguration.OpcSessions.ElementAt(0);
                        NodeConfiguration.OpcSessions.RemoveAt(0);
                    }
                    finally
                    {
                        NodeConfiguration.OpcSessionsListSemaphore.Release();
                    }
                    await (opcSession?.ShutdownAsync()).ConfigureAwait(false);
                }
            }
            catch (Exception e)
            {
                Logger.Fatal(e, "Failed to shutdown all sessions.");
            }

            // Wait and continue after a while.
            uint maxTries = PublisherShutdownWaitPeriod;
            while (true)
            {
                int sessionCount = NodeConfiguration.OpcSessions.Count;
                if (sessionCount == 0)
                {
                    return;
                }
                if (maxTries-- == 0)
                {
                    Logger.Information($"There are still {sessionCount} sessions alive. Ignore and continue shutdown.");
                    return;
                }
                Logger.Information($"Publisher is shutting down. Wait {SessionConnectWaitSec} seconds, since there are stil {sessionCount} sessions alive...");
                await Task.Delay(SessionConnectWaitSec * 1000).ConfigureAwait(false);
            }
        }

        /// <summary>
        /// Usage message.
        /// </summary>
        private static void Usage(Mono.Options.OptionSet options)
        {

            // show usage
            Logger.Information("");
            Logger.Information($"OPC Publisher V{FileVersionInfo.GetVersionInfo(Assembly.GetExecutingAssembly().Location).FileVersion}");
            Logger.Information($"Informational version: V{(Attribute.GetCustomAttribute(Assembly.GetEntryAssembly(), typeof(AssemblyInformationalVersionAttribute)) as AssemblyInformationalVersionAttribute).InformationalVersion}");
            Logger.Information("");
            Logger.Information("Usage: {0}.exe <applicationname> [<iothubconnectionstring>] [<options>]", Assembly.GetEntryAssembly().GetName().Name);
            Logger.Information("");
            Logger.Information("OPC Edge Publisher to subscribe to configured OPC UA servers and send telemetry to Azure IoTHub.");
            Logger.Information("To exit the application, just press CTRL-C while it is running.");
            Logger.Information("");
            Logger.Information("applicationname: the OPC UA application name to use, required");
            Logger.Information("                 The application name is also used to register the publisher under this name in the");
            Logger.Information("                 IoTHub device registry.");
            Logger.Information("");
            Logger.Information("iothubconnectionstring: the IoTHub owner connectionstring, optional");
            Logger.Information("");
            Logger.Information("There are a couple of environment variables which can be used to control the application:");
            Logger.Information("_HUB_CS: sets the IoTHub owner connectionstring");
            Logger.Information("_GW_LOGP: sets the filename of the log file to use");
            Logger.Information("_TPC_SP: sets the path to store certificates of trusted stations");
            Logger.Information("_GW_PNFP: sets the filename of the publishing configuration file");
            Logger.Information("");
            Logger.Information("Command line arguments overrule environment variable settings.");
            Logger.Information("");

            // output the options
            Logger.Information("Options:");
            StringBuilder stringBuilder = new StringBuilder();
            StringWriter stringWriter = new StringWriter(stringBuilder);
            options.WriteOptionDescriptions(stringWriter);
            string[] helpLines = stringBuilder.ToString().Split("\n");
            foreach (var line in helpLines)
            {
                Logger.Information(line);
            }
        }

        /// <summary>
        /// Handler for server status changes.
        /// </summary>
        private static void ServerEventStatus(Session session, SessionEventReason reason)
        {
            PrintSessionStatus(session, reason.ToString());
        }

        /// <summary>
        /// Shows the session status.
        /// </summary>
        private static void PrintSessionStatus(Session session, string reason)
        {
            lock (session.DiagnosticsLock)
            {
                string item = string.Format(CultureInfo.InvariantCulture, "{0,9}:{1,20}:", reason, session.SessionDiagnostics.SessionName);
                if (session.Identity != null)
                {
                    item += string.Format(CultureInfo.InvariantCulture, ":{0,20}", session.Identity.DisplayName);
                }
                item += string.Format(CultureInfo.InvariantCulture, ":{0}", session.Id);
                Logger.Information(item);
            }
        }

        /// <summary>
        /// Initialize logging.
        /// </summary>
        public static void InitLogging()
        {
            LoggerConfiguration loggerConfiguration = new LoggerConfiguration();

            // set the log level
            switch (LogLevel)
            {
                case "fatal":
                    loggerConfiguration.MinimumLevel.Fatal();
                    OpcTraceToLoggerFatal = 0;
                    break;
                case "error":
                    loggerConfiguration.MinimumLevel.Error();
                    OpcStackTraceMask = OpcTraceToLoggerError = Utils.TraceMasks.Error;
                    break;
                case "warn":
                    loggerConfiguration.MinimumLevel.Warning();
                    OpcTraceToLoggerWarning = 0;
                    break;
                case "info":
                    loggerConfiguration.MinimumLevel.Information();
                    OpcStackTraceMask = OpcTraceToLoggerInformation = 0;
                    break;
                case "debug":
                    loggerConfiguration.MinimumLevel.Debug();
                    OpcStackTraceMask = OpcTraceToLoggerDebug = Utils.TraceMasks.StackTrace | Utils.TraceMasks.Operation |
                        Utils.TraceMasks.StartStop | Utils.TraceMasks.ExternalSystem | Utils.TraceMasks.Security;
                    break;
                case "verbose":
                    loggerConfiguration.MinimumLevel.Verbose();
                    OpcStackTraceMask = OpcTraceToLoggerVerbose = Utils.TraceMasks.All;
                    break;
            }

            // set logging sinks
            loggerConfiguration.WriteTo.Console();

            // enable remote logging not in any case for perf reasons
            if (DiagnosticsInterval >= 0)
            {
                loggerConfiguration.WriteTo.DiagnosticLogSink();
            }

            if (!string.IsNullOrEmpty(Environment.GetEnvironmentVariable("_GW_LOGP")))
            {
                LogFileName = Environment.GetEnvironmentVariable("_GW_LOGP");
            }

            if (!string.IsNullOrEmpty(LogFileName))
            {
                // configure rolling file sink
                const int MAX_LOGFILE_SIZE = 1024 * 1024;
                const int MAX_RETAINED_LOGFILES = 2;
                loggerConfiguration.WriteTo.File(LogFileName, fileSizeLimitBytes: MAX_LOGFILE_SIZE, flushToDiskInterval: _logFileFlushTimeSpanSec, rollOnFileSizeLimit: true, retainedFileCountLimit: MAX_RETAINED_LOGFILES);
            }

            // initialize publisher diagnostics
            Diag = PublisherDiagnostics.Instance;

            Logger = loggerConfiguration.CreateLogger();
            Logger.Information($"Current directory is: {System.IO.Directory.GetCurrentDirectory()}");
            Logger.Information($"Log file is: {LogFileName}");
            Logger.Information($"Log level is: {LogLevel}");
            return;
        }

        /// <summary>
        /// Helper to build a list of strings out of a comma separated list of strings (optional in double quotes).
        /// </summary>
        public static List<string> ParseListOfStrings(string s)
        {
            List<string> strings = new List<string>();
            if (s[0] == '"' && (s.Count(c => c.Equals('"')) % 2 == 0))
            {
                while (s.Contains('"', StringComparison.InvariantCulture))
                {
                    int first = 0;
                    int next = 0;
                    first = s.IndexOf('"', next);
                    next = s.IndexOf('"', ++first);
                    strings.Add(s.Substring(first, next - first));
                    s = s.Substring(++next);
                }
            }
            else if (s.Contains(',', StringComparison.InvariantCulture))
            {
                strings = s.Split(',').ToList();
                strings = strings.Select(st => st.Trim()).ToList();
            }
            else
            {
                strings.Add(s);
            }
            return strings;
        }

        /// <summary>
        /// Helper to build a list of filenames out of a comma separated list of filenames (optional in double quotes).
        /// </summary>
        private static List<string> ParseListOfFileNames(string s, string option)
        {
            List<string> fileNames = new List<string>();
            if (s[0] == '"' && (s.Count(c => c.Equals('"')) % 2 == 0))
            {
                while (s.Contains('"', StringComparison.InvariantCulture))
                {
                    int first = 0;
                    int next = 0;
                    first = s.IndexOf('"', next);
                    next = s.IndexOf('"', ++first);
                    var fileName = s.Substring(first, next - first);
                    if (File.Exists(fileName))
                    {
                        fileNames.Add(fileName);
                    }
                    else
                    {
                        throw new OptionException($"The file '{fileName}' does not exist.", option);
                    }
                    s = s.Substring(++next);
                }
            }
            else if (s.Contains(',', StringComparison.InvariantCulture))
            {
                List<string> parsedFileNames = s.Split(',').ToList();
                parsedFileNames = parsedFileNames.Select(st => st.Trim()).ToList();
                foreach (var fileName in parsedFileNames)
                {
                    if (File.Exists(fileName))
                    {
                        fileNames.Add(fileName);
                    }
                    else
                    {
                        throw new OptionException($"The file '{fileName}' does not exist.", option);
                    }

                }
            }
            else
            {
                if (File.Exists(s))
                {
                    fileNames.Add(s);
                }
                else
                {
                    throw new OptionException($"The file '{s}' does not exist.", option);
                }
            }
            return fileNames;
        }

        private static PublisherServer _publisherServer;
        private static bool _noShutdown = false;
        private static bool _installOnly = false;
        private static TimeSpan _logFileFlushTimeSpanSec = TimeSpan.FromSeconds(30);
        private static string _hubProtocols = string.Join(", ", Enum.GetNames(IotHubProtocol.GetType()));
    }
}<|MERGE_RESOLUTION|>--- conflicted
+++ resolved
@@ -200,16 +200,6 @@
 
 
                         // IoTHub specific options
-<<<<<<< HEAD
-                        { "ih|iothubprotocol=", $"{(IsIotEdgeModule ? "not supported when running as IoT Edge module\n" : $"the protocol to use for communication with Azure IoTHub (allowed values: {_hubProtocols}).\nDefault: {Enum.GetName(IotHubProtocol.GetType(), IotHubProtocol)}")}",
-                            (TransportType p) => {
-                                if (IsIotEdgeModule)
-                                {
-                                    if (p != TransportType.Mqtt_Tcp_Only)
-                                    {
-                                        WriteLine("When running as IoTEdge module Mqtt_Tcp_Only is enforced.");
-                                        IotEdgeHubProtocol = TransportType.Mqtt_Tcp_Only;
-=======
                         { "ih|iothubprotocol=", $"the protocol to use for communication with IoTHub (allowed values: {$"{string.Join(", ", Enum.GetNames(HubProtocol.GetType()))}"}) or IoT EdgeHub (allowed values: Mqtt_Tcp_Only, Amqp_Tcp_Only).\nDefault for IoTHub: {IotHubProtocolDefault}\nDefault for IoT EdgeHub: {IotEdgeHubProtocolDefault}",
                             (Microsoft.Azure.Devices.Client.TransportType p) => {
                                 HubProtocol = p;
@@ -219,7 +209,6 @@
                                     {
                                         WriteLine("When running as IoTEdge module only Mqtt_Tcp_Only or Amqp_Tcp_Only are supported. Using Amqp_Tcp_Only");
                                         HubProtocol = IotEdgeHubProtocolDefault;
->>>>>>> 33de8296
                                     }
                                 }
                             }
@@ -1088,6 +1077,6 @@
         private static bool _noShutdown = false;
         private static bool _installOnly = false;
         private static TimeSpan _logFileFlushTimeSpanSec = TimeSpan.FromSeconds(30);
-        private static string _hubProtocols = string.Join(", ", Enum.GetNames(IotHubProtocol.GetType()));
+        private static string _hubProtocols = string.Join(", ", Enum.GetNames(IotHubProtocolDefault.GetType()));
     }
 }