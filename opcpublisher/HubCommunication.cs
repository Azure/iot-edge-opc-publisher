﻿
using System.Collections.Concurrent;
using System.Text;
using System.Threading;
using System.Threading.Tasks;

namespace OpcPublisher
{
    using Microsoft.Azure.Devices.Client;
    using Newtonsoft.Json;
    using Opc.Ua;
    using System;
    using System.Collections.Generic;
    using System.Globalization;
    using System.IO;
    using System.Linq;
    using System.Net;
    using System.Reflection;
    using System.Runtime.InteropServices;
    using static PublisherDiagnostics;
    using static OpcApplicationConfiguration;
    using static OpcPublisher.OpcMonitoredItem;
    using static OpcPublisher.PublisherNodeConfiguration;
    using static OpcPublisher.PublisherTelemetryConfiguration;
    using static Program;

    /// <summary>
    /// Class to handle all IoTHub/EdgeHub communication.
    /// </summary>
    public class HubCommunication
    {
        public static long MonitoredItemsQueueCount => _monitoredItemsDataQueue.Count;

        public static long NumberOfEvents { get; private set; }

        public static long MissedSendIntervalCount { get; private set; }

        public static long TooLargeCount { get; private set; }

        public static long SentBytes { get; private set; }

        public static long SentMessages { get; private set; }

        public static DateTime SentLastTime { get; private set; }

        public static long FailedMessages { get; private set; }

        public const uint HubMessageSizeMax = (256 * 1024);

        public static uint HubMessageSize { get; set; } = 262144;

        public static TransportType HubProtocol { get; set; } = TransportType.Mqtt_WebSocket_Only;

        public static int DefaultSendIntervalSeconds { get; set; } = 10;

        public static int MonitoredItemsQueueCapacity { get; set; } = 8192;

        public static long EnqueueCount => _enqueueCount;

        public static long EnqueueFailureCount => _enqueueFailureCount;

        public static bool IsHttp1Transport() => (_transportType == TransportType.Http1);

        public static bool IotCentralMode { get; set; } = false;

        /// <summary>
        /// Ctor for the class.
        /// </summary>
        public HubCommunication(CancellationToken ct)
        {
            _shutdownToken = ct;
        }

        /// <summary>
        /// Initializes edge message broker communication.
        /// </summary>
        public async Task<bool> InitHubCommunicationAsync(ModuleClient edgeHubClient, TransportType transportType)
        {
            // init EdgeHub communication parameters
            _edgeHubClient = edgeHubClient;
            return await InitHubCommunicationAsync(transportType).ConfigureAwait(false);
        }


        /// <summary>
        /// Initializes message broker communication.
        /// </summary>
        public async Task<bool> InitHubCommunicationAsync(DeviceClient iotHubClient, TransportType transportType)
        {
            // init IoTHub communication parameters
            _iotHubClient = iotHubClient;
            return await InitHubCommunicationAsync(transportType).ConfigureAwait(false);
        }

        /// <summary>
        /// Initializes message broker communication.
        /// </summary>
        private async Task<bool> InitHubCommunicationAsync(TransportType transportType)
        {
            try
            {
                // set hub communication parameters
                _transportType = transportType;
                ExponentialBackoff exponentialRetryPolicy = new ExponentialBackoff(int.MaxValue, TimeSpan.FromMilliseconds(2), TimeSpan.FromMilliseconds(1024), TimeSpan.FromMilliseconds(3));

                // show IoTCentral mode
                Logger.Information($"IoTCentral mode: {IotCentralMode}");

                if (_iotHubClient == null)
                {
                    _edgeHubClient.ProductInfo = "OpcPublisher";
                    _edgeHubClient.SetRetryPolicy(exponentialRetryPolicy);
                    // register connection status change handler
                    _edgeHubClient.SetConnectionStatusChangesHandler(ConnectionStatusChange);

                    // open connection
                    Logger.Debug($"Open EdgeHub communication");
                    await _edgeHubClient.OpenAsync().ConfigureAwait(false);

                    // init twin properties and method callbacks
                    Logger.Debug($"Register desired properties and method callbacks");

                    // register method handlers
                    await _edgeHubClient.SetMethodHandlerAsync("PublishNodes", HandlePublishNodesMethodAsync, _edgeHubClient).ConfigureAwait(false);
                    await _edgeHubClient.SetMethodHandlerAsync("UnpublishNodes", HandleUnpublishNodesMethodAsync, _edgeHubClient).ConfigureAwait(false);
                    await _edgeHubClient.SetMethodHandlerAsync("UnpublishAllNodes", HandleUnpublishAllNodesMethodAsync, _edgeHubClient).ConfigureAwait(false);
                    await _edgeHubClient.SetMethodHandlerAsync("GetConfiguredEndpoints", HandleGetConfiguredEndpointsMethodAsync, _edgeHubClient).ConfigureAwait(false);
                    await _edgeHubClient.SetMethodHandlerAsync("GetConfiguredNodesOnEndpoint", HandleGetConfiguredNodesOnEndpointMethodAsync, _edgeHubClient).ConfigureAwait(false);
                    await _edgeHubClient.SetMethodHandlerAsync("GetDiagnosticInfo", HandleGetDiagnosticInfoMethodAsync, _edgeHubClient).ConfigureAwait(false);
                    await _edgeHubClient.SetMethodHandlerAsync("GetDiagnosticLog", HandleGetDiagnosticLogMethodAsync, _edgeHubClient).ConfigureAwait(false);
                    await _edgeHubClient.SetMethodHandlerAsync("GetDiagnosticStartupLog", HandleGetDiagnosticStartupLogMethodAsync, _edgeHubClient).ConfigureAwait(false);
                    await _edgeHubClient.SetMethodHandlerAsync("ExitApplication", HandleExitApplicationMethodAsync, _edgeHubClient).ConfigureAwait(false);
                    await _edgeHubClient.SetMethodHandlerAsync("GetInfo", HandleGetInfoMethodAsync, _edgeHubClient).ConfigureAwait(false);
                    await _edgeHubClient.SetMethodDefaultHandlerAsync(DefaultMethodHandlerAsync, _edgeHubClient).ConfigureAwait(false);
                }
                else
                {
                    _iotHubClient.ProductInfo = "OpcPublisher";
                    _iotHubClient.SetRetryPolicy(exponentialRetryPolicy);
                    // register connection status change handler
                    _iotHubClient.SetConnectionStatusChangesHandler(ConnectionStatusChange);

                    // open connection
                    Logger.Debug($"Open IoTHub communication");
                    await _iotHubClient.OpenAsync().ConfigureAwait(false);

                    // init twin properties and method callbacks (not supported for HTTP)
                    if (!IsHttp1Transport())
                    {
                        Logger.Debug($"Register desired properties and method callbacks");

                        // register method handlers
                        await _iotHubClient.SetMethodHandlerAsync("PublishNodes", HandlePublishNodesMethodAsync, _iotHubClient).ConfigureAwait(false);
                        await _iotHubClient.SetMethodHandlerAsync("UnpublishNodes", HandleUnpublishNodesMethodAsync, _iotHubClient).ConfigureAwait(false);
                        await _iotHubClient.SetMethodHandlerAsync("UnpublishAllNodes", HandleUnpublishAllNodesMethodAsync, _iotHubClient).ConfigureAwait(false);
                        await _iotHubClient.SetMethodHandlerAsync("GetConfiguredEndpoints", HandleGetConfiguredEndpointsMethodAsync, _iotHubClient).ConfigureAwait(false);
                        await _iotHubClient.SetMethodHandlerAsync("GetConfiguredNodesOnEndpoint", HandleGetConfiguredNodesOnEndpointMethodAsync, _iotHubClient).ConfigureAwait(false);
                        await _iotHubClient.SetMethodHandlerAsync("GetDiagnosticInfo", HandleGetDiagnosticInfoMethodAsync, _iotHubClient).ConfigureAwait(false);
                        await _iotHubClient.SetMethodHandlerAsync("GetDiagnosticLog", HandleGetDiagnosticLogMethodAsync, _iotHubClient).ConfigureAwait(false);
                        await _iotHubClient.SetMethodHandlerAsync("GetDiagnosticStartupLog", HandleGetDiagnosticStartupLogMethodAsync, _iotHubClient).ConfigureAwait(false);
                        await _iotHubClient.SetMethodHandlerAsync("ExitApplication", HandleExitApplicationMethodAsync, _iotHubClient).ConfigureAwait(false);
                        await _iotHubClient.SetMethodHandlerAsync("GetInfo", HandleGetInfoMethodAsync, _iotHubClient).ConfigureAwait(false);
                        await _iotHubClient.SetMethodDefaultHandlerAsync(DefaultMethodHandlerAsync, _iotHubClient).ConfigureAwait(false);
                    }
                }
                Logger.Debug($"Init D2C message processing");
                return await InitMessageProcessingAsync().ConfigureAwait(false);
            }
            catch (Exception e)
            {
                Logger.Error(e, "Failure initializing hub communication processing.");
                return false;
            }
        }

        /// <summary>
        /// Handle connection status change notifications.
        /// </summary>
        static void ConnectionStatusChange(ConnectionStatus status, ConnectionStatusChangeReason reason)
        {
            if (reason == ConnectionStatusChangeReason.Connection_Ok || ShutdownTokenSource.IsCancellationRequested)
            {
                Logger.Information($"Connection status changed to '{status}', reason '{reason}'");
            }
            else
            {
                Logger.Error($"Connection status changed to '{status}', reason '{reason}'");
            }
        }

        /// <summary>
        /// Handle publish node method call.
        /// </summary>
        static async Task<MethodResponse> HandlePublishNodesMethodAsync(MethodRequest methodRequest, object userContext)
        {
            string logPrefix = "HandlePublishNodesMethodAsync:";
            Uri endpointUri = null;
            PublishNodesMethodRequestModel publishNodesMethodData = null;
            HttpStatusCode statusCode = HttpStatusCode.OK;
            HttpStatusCode nodeStatusCode = HttpStatusCode.InternalServerError;
            List<string> statusResponse = new List<string>();
            string statusMessage = string.Empty;
            try
            {
                Logger.Debug($"{logPrefix} called");
                publishNodesMethodData = JsonConvert.DeserializeObject<PublishNodesMethodRequestModel>(methodRequest.DataAsJson);
                endpointUri = new Uri(publishNodesMethodData.EndpointUrl);
            }
            catch (UriFormatException e)
            {
                statusMessage = $"Exception ({e.Message}) while parsing EndpointUrl '{publishNodesMethodData.EndpointUrl}'";
                Logger.Error(e, $"{logPrefix} {statusMessage}");
                statusResponse.Add(statusMessage);
                statusCode = HttpStatusCode.NotAcceptable;
            }
            catch (Exception e)
            {
                statusMessage = $"Exception ({e.Message}) while deserializing message payload";
                Logger.Error(e, $"{logPrefix} {statusMessage}");
                statusResponse.Add(statusMessage);
                statusCode = HttpStatusCode.InternalServerError;
            }

            if (statusCode == HttpStatusCode.OK)
            {
                // find/create a session to the endpoint URL and start monitoring the node.
                try
                {
                    // lock the publishing configuration till we are done
                    await OpcSessionsListSemaphore.WaitAsync().ConfigureAwait(false);

                    if (ShutdownTokenSource.IsCancellationRequested)
                    {
                        statusMessage = $"Publisher is in shutdown";
                        Logger.Warning($"{logPrefix} {statusMessage}");
                        statusResponse.Add(statusMessage);
                        statusCode = HttpStatusCode.Gone;
                    }
                    else
                    {
                        // find the session we need to monitor the node
                        OpcSession opcSession = null;
                        opcSession = OpcSessions.FirstOrDefault(s => s.EndpointUrl.Equals(endpointUri.OriginalString, StringComparison.OrdinalIgnoreCase));

                        // add a new session.
                        if (opcSession == null)
                        {
                            // create new session info.
                            opcSession = new OpcSession(endpointUri.OriginalString, true, OpcSessionCreationTimeout);
                            OpcSessions.Add(opcSession);
                            Logger.Information($"{logPrefix} No matching session found for endpoint '{endpointUri.OriginalString}'. Requested to create a new one.");
                        }

                        // process all nodes
                        foreach (var node in publishNodesMethodData.OpcNodes)
                        {
                            // support legacy format
                            if (string.IsNullOrEmpty(node.Id) && !string.IsNullOrEmpty(node.ExpandedNodeId))
                            {
                                    node.Id = node.ExpandedNodeId;
                            }

                            NodeId nodeId = null;
                            ExpandedNodeId expandedNodeId = null;
                            bool isNodeIdFormat = true;
                            try
                            {
                                if (node.Id.Contains("nsu=", StringComparison.InvariantCulture))
                                {
                                    expandedNodeId = ExpandedNodeId.Parse(node.Id);
                                    isNodeIdFormat = false;
                                }
                                else
                                {
                                    nodeId = NodeId.Parse(node.Id);
                                    isNodeIdFormat = true;
                                }
                            }
                            catch (Exception e)
                            {
                                statusMessage = $"Exception ({e.Message}) while formatting node '{node.Id}'!";
                                Logger.Error(e, $"{logPrefix} {statusMessage}");
                                statusResponse.Add(statusMessage);
                                statusCode = HttpStatusCode.NotAcceptable;
                                continue;
                            }

                            try
                            {
                                if (isNodeIdFormat)
                                {
                                    // add the node info to the subscription with the default publishing interval, execute syncronously
                                    Logger.Debug($"{logPrefix} Request to monitor item with NodeId '{node.Id}' (PublishingInterval: {node.OpcPublishingInterval.ToString() ?? "--"}, SamplingInterval: {node.OpcSamplingInterval.ToString() ?? "--"})");
                                    nodeStatusCode = await opcSession.AddNodeForMonitoringAsync(nodeId, null, node.OpcPublishingInterval, node.OpcSamplingInterval, node.DisplayName, ShutdownTokenSource.Token).ConfigureAwait(false);
                                }
                                else
                                {
                                    // add the node info to the subscription with the default publishing interval, execute syncronously
                                    Logger.Debug($"{logPrefix} Request to monitor item with ExpandedNodeId '{node.Id}' (PublishingInterval: {node.OpcPublishingInterval.ToString() ?? "--"}, SamplingInterval: {node.OpcSamplingInterval.ToString() ?? "--"})");
                                    nodeStatusCode = await opcSession.AddNodeForMonitoringAsync(null, expandedNodeId, node.OpcPublishingInterval, node.OpcSamplingInterval, node.DisplayName, ShutdownTokenSource.Token).ConfigureAwait(false);
                                }

                                // check and store a result message in case of an error
                                switch (nodeStatusCode)
                                {
                                    case HttpStatusCode.OK:
                                        statusMessage = $"'{node.Id}': already monitored";
                                        Logger.Debug($"{logPrefix} {statusMessage}");
                                        statusResponse.Add(statusMessage);
                                        break;

                                    case HttpStatusCode.Accepted:
                                        statusMessage = $"'{node.Id}': added";
                                        Logger.Debug($"{logPrefix} {statusMessage}");
                                        statusResponse.Add(statusMessage);
                                        break;

                                    case HttpStatusCode.Gone:
                                        statusMessage = $"'{node.Id}': session to endpoint does not exist anymore";
                                        Logger.Debug($"{logPrefix} {statusMessage}");
                                        statusResponse.Add(statusMessage);
                                        statusCode = HttpStatusCode.Gone;
                                        break;

                                    case HttpStatusCode.InternalServerError:
                                        statusMessage = $"'{node.Id}': error while trying to configure";
                                        Logger.Debug($"{logPrefix} {statusMessage}");
                                        statusResponse.Add(statusMessage);
                                        statusCode = HttpStatusCode.InternalServerError;
                                        break;
                                }
                            }
                            catch (Exception e)
                            {
                                statusMessage = $"Exception ({e.Message}) while trying to configure publishing node '{node.Id}'";
                                Logger.Error(e, $"{logPrefix} {statusMessage}");
                                statusResponse.Add(statusMessage);
                                statusCode = HttpStatusCode.InternalServerError;
                            }
                        }
                    }
                }
                catch (AggregateException e)
                {
                    foreach (Exception ex in e.InnerExceptions)
                    {
                        Logger.Error(ex, $"{logPrefix} Exception");
                    }
                    statusMessage = $"EndpointUrl: '{publishNodesMethodData.EndpointUrl}': exception ({e.Message}) while trying to publish";
                    Logger.Error(e, $"{logPrefix} {statusMessage}");
                    statusResponse.Add(statusMessage);
                    statusCode = HttpStatusCode.InternalServerError;
                }
                catch (Exception e)
                {
                    statusMessage = $"EndpointUrl: '{publishNodesMethodData.EndpointUrl}': exception ({e.Message}) while trying to publish";
                    Logger.Error(e, $"{logPrefix} {statusMessage}");
                    statusResponse.Add(statusMessage);
                    statusCode = HttpStatusCode.InternalServerError;
                }
                finally
                {
                    OpcSessionsListSemaphore.Release();
                }
            }

            // adjust response size
            AdjustResponse(ref statusResponse);

            // build response
            string resultString = JsonConvert.SerializeObject(statusResponse);
            byte[] result = Encoding.UTF8.GetBytes(resultString);
            if (result.Length > MAX_RESPONSE_PAYLOAD_LENGTH)
            {
                Logger.Error($"{logPrefix} Response size is too long");
                Array.Resize(ref result, result.Length > MAX_RESPONSE_PAYLOAD_LENGTH ? MAX_RESPONSE_PAYLOAD_LENGTH : result.Length);
            }
            MethodResponse methodResponse = new MethodResponse(result, (int)statusCode);
            Logger.Information($"{logPrefix} completed with result {statusCode.ToString()}");
            return methodResponse;
        }

        /// <summary>
        /// Handle unpublish node method call.
        /// </summary>
        static async Task<MethodResponse> HandleUnpublishNodesMethodAsync(MethodRequest methodRequest, object userContext)
        {
            string logPrefix = "HandleUnpublishNodesMethodAsync:";
            NodeId nodeId = null;
            ExpandedNodeId expandedNodeId = null;
            Uri endpointUri = null;
            bool isNodeIdFormat = true;
            UnpublishNodesMethodRequestModel unpublishNodesMethodData = null;
            HttpStatusCode statusCode = HttpStatusCode.OK;
            HttpStatusCode nodeStatusCode = HttpStatusCode.InternalServerError;
            List<string> statusResponse = new List<string>();
            string statusMessage = string.Empty;
            try
            {
                Logger.Debug($"{logPrefix} called");
                unpublishNodesMethodData = JsonConvert.DeserializeObject<UnpublishNodesMethodRequestModel>(methodRequest.DataAsJson);
                endpointUri = new Uri(unpublishNodesMethodData.EndpointUrl);
            }
            catch (UriFormatException e)
            {
                statusMessage = $"Exception ({e.Message}) while parsing EndpointUrl '{unpublishNodesMethodData.EndpointUrl}'";
                Logger.Error(e, $"{logPrefix} {statusMessage}");
                statusResponse.Add(statusMessage);
                statusCode = HttpStatusCode.InternalServerError;
            }
            catch (Exception e)
            {
                statusMessage = $"Exception ({e.Message}) while deserializing message payload";
                Logger.Error(e, $"{logPrefix} {statusMessage}");
                statusResponse.Add(statusMessage);
                statusCode = HttpStatusCode.InternalServerError;
            }

            if (statusCode == HttpStatusCode.OK)
            {
                try
                {
                    await OpcSessionsListSemaphore.WaitAsync().ConfigureAwait(false);
                    if (ShutdownTokenSource.IsCancellationRequested)
                    {
                        statusMessage = $"Publisher is in shutdown";
                        Logger.Error($"{logPrefix} {statusMessage}");
                        statusResponse.Add(statusMessage);
                        statusCode = HttpStatusCode.Gone;
                    }
                    else
                    {
                        // find the session we need to monitor the node
                        OpcSession opcSession = null;
                        try
                        {
                            opcSession = OpcSessions.FirstOrDefault(s => s.EndpointUrl.Equals(endpointUri.OriginalString, StringComparison.OrdinalIgnoreCase));
                        }
                        catch
                        {
                            opcSession = null;
                        }

                        if (opcSession == null)
                        {
                            // do nothing if there is no session for this endpoint.
                            statusMessage = $"Session for endpoint '{endpointUri.OriginalString}' not found.";
                            Logger.Error($"{logPrefix} {statusMessage}");
                            statusResponse.Add(statusMessage);
                            statusCode = HttpStatusCode.Gone;
                        }
                        else
                        {
                            foreach (var node in unpublishNodesMethodData.OpcNodes)
                            {
                                // support legacy format
                                if (string.IsNullOrEmpty(node.Id) && !string.IsNullOrEmpty(node.ExpandedNodeId))
                                {
                                    node.Id = node.ExpandedNodeId;
                                }

                                try
                                {
                                    if (node.Id.Contains("nsu=", StringComparison.InvariantCulture))
                                    {
                                        expandedNodeId = ExpandedNodeId.Parse(node.Id);
                                        isNodeIdFormat = false;
                                    }
                                    else
                                    {
                                        nodeId = NodeId.Parse(node.Id);
                                        isNodeIdFormat = true;
                                    }

                                }
                                catch (Exception e)
                                {
                                    statusMessage = $"Exception ({e.Message}) while formatting node '{node.Id}'!";
                                    Logger.Error(e, $"{logPrefix} {statusMessage}");
                                    statusResponse.Add(statusMessage);
                                    statusCode = HttpStatusCode.NotAcceptable;
                                    continue;
                                }

                                try
                                {
                                    if (isNodeIdFormat)
                                    {
                                        // stop monitoring the node, execute synchronously
                                        Logger.Information($"{logPrefix} Request to stop monitoring item with NodeId '{nodeId.ToString()}')");
                                        nodeStatusCode = await opcSession.RequestMonitorItemRemovalAsync(nodeId, null, ShutdownTokenSource.Token).ConfigureAwait(false);
                                    }
                                    else
                                    {
                                        // stop monitoring the node, execute synchronously
                                        Logger.Information($"{logPrefix} Request to stop monitoring item with ExpandedNodeId '{expandedNodeId.ToString()}')");
                                        nodeStatusCode = await opcSession.RequestMonitorItemRemovalAsync(null, expandedNodeId, ShutdownTokenSource.Token).ConfigureAwait(false);
                                    }

                                    // check and store a result message in case of an error
                                    switch (nodeStatusCode)
                                    {
                                        case HttpStatusCode.OK:
                                            statusMessage = $"Id '{node.Id}': was not configured";
                                            Logger.Debug($"{logPrefix} {statusMessage}");
                                            statusResponse.Add(statusMessage);
                                            break;

                                        case HttpStatusCode.Accepted:
                                            statusMessage = $"Id '{node.Id}': tagged for removal";
                                            Logger.Debug($"{logPrefix} {statusMessage}");
                                            statusResponse.Add(statusMessage);
                                            break;

                                        case HttpStatusCode.Gone:
                                            statusMessage = $"Id '{node.Id}': session to endpoint does not exist anymore";
                                            Logger.Debug($"{logPrefix} {statusMessage}");
                                            statusResponse.Add(statusMessage);
                                            statusCode = HttpStatusCode.Gone;
                                            break;

                                        case HttpStatusCode.InternalServerError:
                                            statusMessage = $"Id '{node.Id}': error while trying to remove";
                                            Logger.Debug($"{logPrefix} {statusMessage}");
                                            statusResponse.Add(statusMessage);
                                            statusCode = HttpStatusCode.InternalServerError;
                                            break;
                                    }
                                }
                                catch (Exception e)
                                {
                                    statusMessage = $"Exception ({e.Message}) while trying to tag node '{node.Id}' for removal";
                                    Logger.Error(e, $"{logPrefix} {statusMessage}");
                                    statusResponse.Add(statusMessage);
                                    statusCode = HttpStatusCode.InternalServerError;
                                }
                            }
                        }
                    }

                }
                catch (AggregateException e)
                {
                    foreach (Exception ex in e.InnerExceptions)
                    {
                        Logger.Error(ex, $"{logPrefix} Exception");
                    }
                    statusMessage = $"EndpointUrl: '{unpublishNodesMethodData.EndpointUrl}': exception while trying to unpublish";
                    Logger.Error(e, $"{logPrefix} {statusMessage}");
                    statusResponse.Add(statusMessage);
                    statusCode = HttpStatusCode.InternalServerError;
                }
                catch (Exception e)
                {
                    statusMessage = $"EndpointUrl: '{unpublishNodesMethodData.EndpointUrl}': exception ({e.Message}) while trying to unpublish";
                    Logger.Error($"e, {logPrefix} {statusMessage}");
                    statusResponse.Add(statusMessage);
                    statusCode = HttpStatusCode.InternalServerError;
                }
                finally
                {
                    OpcSessionsListSemaphore.Release();
                }
            }

            // adjust response size
            AdjustResponse(ref statusResponse);

            // build response
            string resultString = JsonConvert.SerializeObject(statusResponse);
            byte[] result = Encoding.UTF8.GetBytes(resultString);
            if (result.Length > MAX_RESPONSE_PAYLOAD_LENGTH)
            {
                Logger.Error($"{logPrefix} Response size is too long");
                Array.Resize(ref result, result.Length > MAX_RESPONSE_PAYLOAD_LENGTH ? MAX_RESPONSE_PAYLOAD_LENGTH : result.Length);
            }
            MethodResponse methodResponse = new MethodResponse(result, (int)statusCode);
            Logger.Information($"{logPrefix} completed with result {statusCode.ToString()}");
            return methodResponse;
        }

        /// <summary>
        /// Handle unpublish all nodes method call.
        /// </summary>
        static async Task<MethodResponse> HandleUnpublishAllNodesMethodAsync(MethodRequest methodRequest, object userContext)
        {
            string logPrefix = "HandleUnpublishAllNodesMethodAsync:";
            Uri endpointUri = null;
            UnpublishAllNodesMethodRequestModel unpublishAllNodesMethodData = null;
            HttpStatusCode statusCode = HttpStatusCode.OK;
            List<string> statusResponse = new List<string>();
            string statusMessage = string.Empty;

            try
            {
                Logger.Debug($"{logPrefix} called");
                unpublishAllNodesMethodData = JsonConvert.DeserializeObject<UnpublishAllNodesMethodRequestModel>(methodRequest.DataAsJson);
                if (unpublishAllNodesMethodData != null && unpublishAllNodesMethodData.EndpointUrl != null)
                {
                    endpointUri = new Uri(unpublishAllNodesMethodData.EndpointUrl);
                }
            }
            catch (UriFormatException e)
            {
                statusMessage = $"Exception ({e.Message}) while parsing EndpointUrl '{unpublishAllNodesMethodData.EndpointUrl}'";
                Logger.Error(e, $"{logPrefix} {statusMessage}");
                statusResponse.Add(statusMessage);
                statusCode = HttpStatusCode.InternalServerError;
            }
            catch (Exception e)
            {
                statusMessage = $"Exception ({e.Message}) while deserializing message payload";
                Logger.Error(e, $"{logPrefix} {statusMessage}");
                statusResponse.Add(statusMessage);
                statusCode = HttpStatusCode.InternalServerError;
            }

            if (statusCode == HttpStatusCode.OK)
            {
                // schedule to remove all nodes on all sessions
                try
                {
                    await OpcSessionsListSemaphore.WaitAsync().ConfigureAwait(false);
                    if (ShutdownTokenSource.IsCancellationRequested)
                    {
                        statusMessage = $"Publisher is in shutdown";
                        Logger.Error($"{logPrefix} {statusMessage}");
                        statusResponse.Add(statusMessage);
                        statusCode = HttpStatusCode.Gone;
                    }
                    else
                    {
                        // loop through all sessions
                        foreach (var session in OpcSessions)
                        {
                            bool sessionLocked = false;
                            try
                            {
                                // is an endpoint was given, limit unpublish to this endpoint
                                if (endpointUri != null && !endpointUri.OriginalString.Equals(session.EndpointUrl, StringComparison.InvariantCulture))
                                {
                                    continue;
                                }

                                sessionLocked = await session.LockSessionAsync().ConfigureAwait(false);
                                if (!sessionLocked || ShutdownTokenSource.IsCancellationRequested)
                                {
                                    break;
                                }

                                // loop through all subscriptions of a connected session
                                foreach (var subscription in session.OpcSubscriptions)
                                {
                                    // loop through all monitored items
                                    foreach (var monitoredItem in subscription.OpcMonitoredItems)
                                    {
                                        if (monitoredItem.ConfigType == OpcMonitoredItemConfigurationType.NodeId)
                                        {
                                            await session.RequestMonitorItemRemovalAsync(monitoredItem.ConfigNodeId, null, ShutdownTokenSource.Token, false).ConfigureAwait(false);
                                        }
                                        else
                                        {
                                            await session.RequestMonitorItemRemovalAsync(null, monitoredItem.ConfigExpandedNodeId, ShutdownTokenSource.Token, false).ConfigureAwait(false);
                                        }
                                    }
                                }
                            }
                            finally
                            {
                                if (sessionLocked)
                                {
                                    session.ReleaseSession();
                                }
                            }
                        }
                        // build response
                        statusMessage = $"All monitored items in all subscriptions{(endpointUri != null ? $" on endpoint '{endpointUri.OriginalString}'" : " ")} tagged for removal";
                        statusResponse.Add(statusMessage);
                        Logger.Information($"{logPrefix} {statusMessage}");
                    }
                }
                catch (Exception e)
                {
                    statusMessage = $"EndpointUrl: '{unpublishAllNodesMethodData.EndpointUrl}': exception ({e.Message}) while trying to unpublish";
                    Logger.Error(e, $"{logPrefix} {statusMessage}");
                    statusResponse.Add(statusMessage);
                    statusCode = HttpStatusCode.InternalServerError;
                }
                finally
                {
                    OpcSessionsListSemaphore.Release();
                }
            }

            // adjust response size to available package size and keep proper json syntax
            byte[] result;
            int maxIndex = statusResponse.Count();
            string resultString = string.Empty;
            while (true)
            {
                resultString = JsonConvert.SerializeObject(statusResponse.GetRange(0, maxIndex));
                result = Encoding.UTF8.GetBytes(resultString);
                if (result.Length > MAX_RESPONSE_PAYLOAD_LENGTH)
                {
                    maxIndex /= 2;
                    continue;
                }
                else
                {
                    break;
                }
            };
            if (maxIndex != statusResponse.Count())
            {
                statusResponse.RemoveRange(maxIndex, statusResponse.Count() - maxIndex);
                statusResponse.Add("Results have been cropped due to package size limitations.");
            }

            // build response
            resultString = JsonConvert.SerializeObject(statusResponse);
            result = Encoding.UTF8.GetBytes(resultString);
            if (result.Length > MAX_RESPONSE_PAYLOAD_LENGTH)
            {
                Logger.Error($"{logPrefix} Response size is too long");
                Array.Resize(ref result, result.Length > MAX_RESPONSE_PAYLOAD_LENGTH ? MAX_RESPONSE_PAYLOAD_LENGTH : result.Length);
            }
            MethodResponse methodResponse = new MethodResponse(result, (int)statusCode);
            Logger.Information($"{logPrefix} completed with result {statusCode.ToString()}");
            return methodResponse;
        }

#pragma warning disable CS1998 // Async method lacks 'await' operators and will run synchronously
        /// <summary>
        /// Handle method call to get all endpoints which published nodes.
        /// </summary>
        static async Task<MethodResponse> HandleGetConfiguredEndpointsMethodAsync(MethodRequest methodRequest, object userContext)
#pragma warning restore CS1998 // Async method lacks 'await' operators and will run synchronously
        {
            string logPrefix = "HandleGetConfiguredEndpointsMethodAsync:";
            GetConfiguredEndpointsMethodRequestModel getConfiguredEndpointsMethodRequest = null;
            GetConfiguredEndpointsMethodResponseModel getConfiguredEndpointsMethodResponse = new GetConfiguredEndpointsMethodResponseModel();
            uint actualEndpointsCount = 0;
            uint availableEndpointCount = 0;
            uint nodeConfigVersion = 0;
            uint startIndex = 0;
            List<string> endpointUrls = new List<string>();
            HttpStatusCode statusCode = HttpStatusCode.OK;
            List<string> statusResponse = new List<string>();
            string statusMessage = string.Empty;

            try
            {
                Logger.Debug($"{logPrefix} called");
                getConfiguredEndpointsMethodRequest = JsonConvert.DeserializeObject<GetConfiguredEndpointsMethodRequestModel>(methodRequest.DataAsJson);
            }
            catch (Exception e)
            {
                statusMessage = $"Exception ({e.Message}) while deserializing message payload";
                Logger.Error(e, $"{logPrefix} Exception");
                statusResponse.Add(statusMessage);
                statusCode = HttpStatusCode.InternalServerError;
            }

            if (statusCode == HttpStatusCode.OK)
            {
                // get the list of all endpoints
                endpointUrls = GetPublisherConfigurationFileEntries(null, false, out nodeConfigVersion).Select(e => e.EndpointUrl.OriginalString).ToList();
                uint endpointsCount = (uint)endpointUrls.Count;

                // validate version
                if (getConfiguredEndpointsMethodRequest?.ContinuationToken != null)
                {
                    uint requestedNodeConfigVersion = (uint)(getConfiguredEndpointsMethodRequest.ContinuationToken >> 32);
                    if (nodeConfigVersion != requestedNodeConfigVersion)
                    {
                        statusMessage = $"The node configuration has changed between calls. Requested version: {requestedNodeConfigVersion:X8}, Current version '{nodeConfigVersion:X8}'";
                        Logger.Information($"{logPrefix} {statusMessage}");
                        statusResponse.Add(statusMessage);
                        statusCode = HttpStatusCode.Gone;
                    }
                    startIndex = (uint)(getConfiguredEndpointsMethodRequest.ContinuationToken & 0x0FFFFFFFFL);
                }

                if (statusCode == HttpStatusCode.OK)
                {
                    // set count
                    uint requestedEndpointsCount = endpointsCount - startIndex;
                    availableEndpointCount = endpointsCount - startIndex;
                    actualEndpointsCount = Math.Min(requestedEndpointsCount, availableEndpointCount);

                    // generate response
                    string endpointsString;
                    byte[] endpointsByteArray;
                    while (true)
                    {
                        endpointsString = JsonConvert.SerializeObject(endpointUrls.GetRange((int)startIndex, (int)actualEndpointsCount));
                        endpointsByteArray = Encoding.UTF8.GetBytes(endpointsString);
                        if (endpointsByteArray.Length > MAX_RESPONSE_PAYLOAD_LENGTH)
                        {
                            actualEndpointsCount /= 2;
                            continue;
                        }
                        else
                        {
                            break;
                        }
                    };
                }
            }

            // build response
            byte[] result = null;
            string resultString = null;
            if (statusCode == HttpStatusCode.OK)
            {
                getConfiguredEndpointsMethodResponse.ContinuationToken = null;
                if (actualEndpointsCount < availableEndpointCount)
                {
                    getConfiguredEndpointsMethodResponse.ContinuationToken = ((ulong)nodeConfigVersion << 32) | actualEndpointsCount + startIndex;
                }
                getConfiguredEndpointsMethodResponse.Endpoints.AddRange(endpointUrls.GetRange((int)startIndex, (int)actualEndpointsCount).Select(e => new ConfiguredEndpointModel(e)).ToList());
                resultString = JsonConvert.SerializeObject(getConfiguredEndpointsMethodResponse);
                result = Encoding.UTF8.GetBytes(resultString);
                Logger.Information($"{logPrefix} returning {actualEndpointsCount} endpoint(s) (node config version: {nodeConfigVersion:X8})!");
            }
            else
            {
                resultString = JsonConvert.SerializeObject(statusResponse);
            }

            result = Encoding.UTF8.GetBytes(resultString);
            if (result.Length > MAX_RESPONSE_PAYLOAD_LENGTH)
            {
                Logger.Error($"{logPrefix} Response size is too long");
                Array.Resize(ref result, result.Length > MAX_RESPONSE_PAYLOAD_LENGTH ? MAX_RESPONSE_PAYLOAD_LENGTH : result.Length);
            }
            MethodResponse methodResponse = new MethodResponse(result, (int)statusCode);
            Logger.Information($"{logPrefix} completed with result {statusCode.ToString()}");
            return methodResponse;
        }

#pragma warning disable CS1998 // Async method lacks 'await' operators and will run synchronously
        /// <summary>
        /// Handle method call to get list of configured nodes on a specific endpoint.
        /// </summary>
<<<<<<< HEAD
        static internal async Task<MethodResponse> HandleGetConfiguredNodesOnEndpointMethodAsync(MethodRequest methodRequest, object userContext)
=======
        static async Task<MethodResponse> HandleGetConfiguredNodesOnEndpointMethodAsync(MethodRequest methodRequest, object userContext)
#pragma warning restore CS1998 // Async method lacks 'await' operators and will run synchronously
>>>>>>> c442500b
        {
            string logPrefix = "HandleGetConfiguredNodesOnEndpointMethodAsync:";
            Uri endpointUri = null;
            GetConfiguredNodesOnEndpointMethodRequestModel getConfiguredNodesOnEndpointMethodRequest = null;
            uint nodeConfigVersion = 0;
            GetConfiguredNodesOnEndpointMethodResponseModel getConfiguredNodesOnEndpointMethodResponse = new GetConfiguredNodesOnEndpointMethodResponseModel();
            uint actualNodeCount = 0;
            uint availableNodeCount = 0;
            uint requestedNodeCount = 0;
            List<OpcNodeOnEndpointModel> opcNodes = new List<OpcNodeOnEndpointModel>();
            uint startIndex = 0;
            HttpStatusCode statusCode = HttpStatusCode.OK;
            List<string> statusResponse = new List<string>();
            string statusMessage = string.Empty;

            try
            {
                Logger.Debug($"{logPrefix} called");
                getConfiguredNodesOnEndpointMethodRequest = JsonConvert.DeserializeObject<GetConfiguredNodesOnEndpointMethodRequestModel>(methodRequest.DataAsJson);
                endpointUri = new Uri(getConfiguredNodesOnEndpointMethodRequest.EndpointUrl);
            }
            catch (UriFormatException e)
            {
                statusMessage = $"Exception ({e.Message}) while parsing EndpointUrl '{getConfiguredNodesOnEndpointMethodRequest.EndpointUrl}'";
                Logger.Error(e, $"{logPrefix} {statusMessage}");
                statusResponse.Add(statusMessage);
                statusCode = HttpStatusCode.InternalServerError;
            }
            catch (Exception e)
            {
                statusMessage = $"Exception ({e.Message}) while deserializing message payload";
                Logger.Error(e, $"{logPrefix} Exception");
                statusResponse.Add(statusMessage);
                statusCode = HttpStatusCode.InternalServerError;
            }

            if (statusCode == HttpStatusCode.OK)
            {
                // get the list of published nodes for the endpoint
                List<PublisherConfigurationFileEntryModel> configFileEntries = GetPublisherConfigurationFileEntries(endpointUri.OriginalString, false, out nodeConfigVersion);

                // return if there are no nodes configured for this endpoint
                if (configFileEntries.Count == 0)
                {
                    statusMessage = $"There are no nodes configured for endpoint '{endpointUri.OriginalString}'";
                    Logger.Information($"{logPrefix} {statusMessage}");
                    statusResponse.Add(statusMessage);
                    statusCode = HttpStatusCode.OK;
                }
                else
                {
                    foreach (var configFileEntry in configFileEntries)
                    {
                        opcNodes.AddRange(configFileEntry.OpcNodes);
                    }
                    uint configuredNodesOnEndpointCount = (uint)opcNodes.Count();

                    // validate version
                    startIndex = 0;
                    if (getConfiguredNodesOnEndpointMethodRequest.ContinuationToken != null)
                    {
                        uint requestedNodeConfigVersion = (uint)(getConfiguredNodesOnEndpointMethodRequest.ContinuationToken >> 32);
                        if (nodeConfigVersion != requestedNodeConfigVersion)
                        {
                            statusMessage = $"The node configuration has changed between calls. Requested version: {requestedNodeConfigVersion:X8}, Current version '{nodeConfigVersion:X8}'!";
                            Logger.Information($"{logPrefix} {statusMessage}");
                            statusResponse.Add(statusMessage);
                            statusCode = HttpStatusCode.Gone;
                        }
                        startIndex = (uint)(getConfiguredNodesOnEndpointMethodRequest.ContinuationToken & 0x0FFFFFFFFL);
                    }

                    if (statusCode == HttpStatusCode.OK)
                    {
                        // set count
                        requestedNodeCount = configuredNodesOnEndpointCount - startIndex;
                        availableNodeCount = configuredNodesOnEndpointCount - startIndex;
                        actualNodeCount = Math.Min(requestedNodeCount, availableNodeCount);

                        // generate response
                        string publishedNodesString;
                        byte[] publishedNodesByteArray;
                        while (true)
                        {
                            publishedNodesString = JsonConvert.SerializeObject(opcNodes.GetRange((int)startIndex, (int)actualNodeCount));
                            publishedNodesByteArray = Encoding.UTF8.GetBytes(publishedNodesString);
                            if (publishedNodesByteArray.Length > MAX_RESPONSE_PAYLOAD_LENGTH)
                            {
                                actualNodeCount /= 2;
                                continue;
                            }
                            else
                            {
                                break;
                            }
                        };
                    }
                }
            }

            // build response
            byte[] result = null;
            string resultString = null;
            if (statusCode == HttpStatusCode.OK)
            {
                getConfiguredNodesOnEndpointMethodResponse.ContinuationToken = null;
                if (actualNodeCount < availableNodeCount)
                {
                    getConfiguredNodesOnEndpointMethodResponse.ContinuationToken = (ulong)nodeConfigVersion << 32 | actualNodeCount + startIndex;
                }
                getConfiguredNodesOnEndpointMethodResponse.OpcNodes.AddRange(opcNodes.GetRange((int)startIndex, (int)actualNodeCount).Select(n => new OpcNodeOnEndpointModel(n.Id)
                {
                    OpcPublishingInterval = n.OpcPublishingInterval,
                    OpcSamplingInterval = n.OpcSamplingInterval,
                    DisplayName = n.DisplayName
                }).ToList());
                getConfiguredNodesOnEndpointMethodResponse.EndpointUrl = endpointUri.OriginalString;
                resultString = JsonConvert.SerializeObject(getConfiguredNodesOnEndpointMethodResponse);
                Logger.Information($"{logPrefix} Success returning {actualNodeCount} node(s) of {availableNodeCount} (start: {startIndex}) (node config version: {nodeConfigVersion:X8})!");
            }
            else
            {
                resultString = JsonConvert.SerializeObject(statusResponse);
            }
            result = Encoding.UTF8.GetBytes(resultString);
            if (result.Length > MAX_RESPONSE_PAYLOAD_LENGTH)
            {
                Logger.Error($"{logPrefix} Response size is too long");
                Array.Resize(ref result, result.Length > MAX_RESPONSE_PAYLOAD_LENGTH ? MAX_RESPONSE_PAYLOAD_LENGTH : result.Length);
            }
            MethodResponse methodResponse = new MethodResponse(result, (int)statusCode);
            Logger.Information($"{logPrefix} completed with result {statusCode.ToString()}");
            return methodResponse;
        }

#pragma warning disable CS1998 // Async method lacks 'await' operators and will run synchronously
        /// <summary>
        /// Handle method call to get diagnostic information.
        /// </summary>
        static async Task<MethodResponse> HandleGetDiagnosticInfoMethodAsync(MethodRequest methodRequest, object userContext)
#pragma warning restore CS1998 // Async method lacks 'await' operators and will run synchronously
        {
            string logPrefix = "HandleGetDiagnosticInfoMethodAsync:";
            HttpStatusCode statusCode = HttpStatusCode.OK;
            List<string> statusResponse = new List<string>();
            string statusMessage = string.Empty;

            // get the diagnostic info
            DiagnosticInfoMethodResponseModel diagnosticInfo = new DiagnosticInfoMethodResponseModel();
            try
            {
                diagnosticInfo = GetDiagnosticInfo();
            }
            catch (Exception e)
            {
                statusMessage = $"Exception ({e.Message}) while reading diagnostic info";
                Logger.Error(e, $"{logPrefix} Exception");
                statusResponse.Add(statusMessage);
                statusCode = HttpStatusCode.InternalServerError;
            }

            // build response
            byte[] result = null;
            string resultString = null;
            if (statusCode == HttpStatusCode.OK)
            {
                resultString = JsonConvert.SerializeObject(diagnosticInfo);
            }
            else
            {
                resultString = JsonConvert.SerializeObject(statusResponse);
            }
            result = Encoding.UTF8.GetBytes(resultString);
            if (result.Length > MAX_RESPONSE_PAYLOAD_LENGTH)
            {
                Logger.Error($"{logPrefix} Response size is too long");
                Array.Resize(ref result, result.Length > MAX_RESPONSE_PAYLOAD_LENGTH ? MAX_RESPONSE_PAYLOAD_LENGTH : result.Length);
            }
            MethodResponse methodResponse = new MethodResponse(result, (int)statusCode);
            Logger.Information($"{logPrefix} completed with result {statusCode.ToString()}");
            return methodResponse;
        }

        /// <summary>
        /// Handle method call to get log information.
        /// </summary>
        static async Task<MethodResponse> HandleGetDiagnosticLogMethodAsync(MethodRequest methodRequest, object userContext)
        {
            string logPrefix = "HandleGetDiagnosticLogMethodAsync:";
            HttpStatusCode statusCode = HttpStatusCode.OK;
            List<string> statusResponse = new List<string>();
            string statusMessage = string.Empty;

            // get the diagnostic info
            DiagnosticLogMethodResponseModel diagnosticLogMethodResponseModel = new DiagnosticLogMethodResponseModel();
            try
            {
                diagnosticLogMethodResponseModel = await GetDiagnosticLogAsync().ConfigureAwait(false);
            }
            catch (Exception e)
            {
                statusMessage = $"Exception ({e.Message}) while reading diagnostic log";
                Logger.Error(e, $"{logPrefix} Exception");
                statusResponse.Add(statusMessage);
                statusCode = HttpStatusCode.InternalServerError;
            }

            // build response
            byte[] result = null;
            string resultString = null;
            if (statusCode == HttpStatusCode.OK)
            {
                resultString = JsonConvert.SerializeObject(diagnosticLogMethodResponseModel);
            }
            else
            {
                resultString = JsonConvert.SerializeObject(statusResponse);
            }
            result = Encoding.UTF8.GetBytes(resultString);
            if (result.Length > MAX_RESPONSE_PAYLOAD_LENGTH)
            {
                Logger.Error($"{logPrefix} Response size is too long");
                Array.Resize(ref result, result.Length > MAX_RESPONSE_PAYLOAD_LENGTH ? MAX_RESPONSE_PAYLOAD_LENGTH : result.Length);
            }
            MethodResponse methodResponse = new MethodResponse(result, (int)statusCode);
            Logger.Information($"{logPrefix} completed with result {statusCode.ToString()}");
            return methodResponse;
        }

        /// <summary>
        /// Handle method call to get log information.
        /// </summary>
        static async Task<MethodResponse> HandleGetDiagnosticStartupLogMethodAsync(MethodRequest methodRequest, object userContext)
        {
            string logPrefix = "HandleGetDiagnosticStartupLogMethodAsync:";
            HttpStatusCode statusCode = HttpStatusCode.OK;
            List<string> statusResponse = new List<string>();
            string statusMessage = string.Empty;

            // get the diagnostic info
            DiagnosticLogMethodResponseModel diagnosticLogMethodResponseModel = new DiagnosticLogMethodResponseModel();
            try
            {
                diagnosticLogMethodResponseModel = await GetDiagnosticStartupLogAsync().ConfigureAwait(false);
            }
            catch (Exception e)
            {
                statusMessage = $"Exception ({e.Message}) while reading diagnostic startup log";
                Logger.Error(e, $"{logPrefix} Exception");
                statusResponse.Add(statusMessage);
                statusCode = HttpStatusCode.InternalServerError;
            }

            // build response
            byte[] result = null;
            string resultString = null;
            if (statusCode == HttpStatusCode.OK)
            {
                resultString = JsonConvert.SerializeObject(diagnosticLogMethodResponseModel);
            }
            else
            {
                resultString = JsonConvert.SerializeObject(statusResponse);
            }
            result = Encoding.UTF8.GetBytes(resultString);
            if (result.Length > MAX_RESPONSE_PAYLOAD_LENGTH)
            {
                Logger.Error($"{logPrefix} Response size is too long");
                Array.Resize(ref result, result.Length > MAX_RESPONSE_PAYLOAD_LENGTH ? MAX_RESPONSE_PAYLOAD_LENGTH : result.Length);
            }
            MethodResponse methodResponse = new MethodResponse(result, (int)statusCode);
            Logger.Information($"{logPrefix} completed with result {statusCode.ToString()}");
            return methodResponse;
        }

#pragma warning disable CS1998 // Async method lacks 'await' operators and will run synchronously
        /// <summary>
        /// Handle method call to get log information.
        /// </summary>
        static async Task<MethodResponse> HandleExitApplicationMethodAsync(MethodRequest methodRequest, object userContext)
#pragma warning restore CS1998 // Async method lacks 'await' operators and will run synchronously
        {
            string logPrefix = "HandleExitApplicationMethodAsync:";
            HttpStatusCode statusCode = HttpStatusCode.OK;
            List<string> statusResponse = new List<string>();
            string statusMessage = string.Empty;

            ExitApplicationMethodRequestModel exitApplicationMethodRequest = null;
            try
            {
                exitApplicationMethodRequest = JsonConvert.DeserializeObject<ExitApplicationMethodRequestModel>(methodRequest.DataAsJson);
            }
            catch (Exception e)
            {
                statusMessage = $"Exception ({e.Message}) while deserializing message payload";
                Logger.Error(e, $"{logPrefix} Exception");
                statusResponse.Add(statusMessage);
                statusCode = HttpStatusCode.InternalServerError;
            }

            if (statusCode == HttpStatusCode.OK)
            {
                // get the parameter
                ExitApplicationMethodRequestModel exitApplication = new ExitApplicationMethodRequestModel();
                try
                {
#pragma warning disable CS4014 // Because this call is not awaited, execution of the current method continues before the call is completed
                    Task.Run(async () => await ExitApplicationAsync(exitApplicationMethodRequest.SecondsTillExit).ConfigureAwait(false));
#pragma warning restore CS4014 // Because this call is not awaited, execution of the current method continues before the call is completed
                    statusMessage = $"Module will exit in {exitApplicationMethodRequest.SecondsTillExit} seconds";
                    Logger.Information($"{logPrefix} {statusMessage}");
                    statusResponse.Add(statusMessage);
                }
                catch (Exception e)
                {
                    statusMessage = $"Exception ({e.Message}) while scheduling application exit";
                    Logger.Error(e, $"{logPrefix} Exception");
                    statusResponse.Add(statusMessage);
                    statusCode = HttpStatusCode.InternalServerError;
                }
            }

            // build response
            byte[] result = null;
            string resultString = null;
            resultString = JsonConvert.SerializeObject(statusResponse);
            result = Encoding.UTF8.GetBytes(resultString);
            if (result.Length > MAX_RESPONSE_PAYLOAD_LENGTH)
            {
                Logger.Error($"{logPrefix} Response size is too long");
                Array.Resize(ref result, result.Length > MAX_RESPONSE_PAYLOAD_LENGTH ? MAX_RESPONSE_PAYLOAD_LENGTH : result.Length);
            }
            MethodResponse methodResponse = new MethodResponse(result, (int)statusCode);
            Logger.Information($"{logPrefix} completed with result {statusCode.ToString()}");
            return methodResponse;
        }

#pragma warning disable CS1998 // Async method lacks 'await' operators and will run synchronously
        /// <summary>
        /// Handle method call to get application information.
        /// </summary>
        static async Task<MethodResponse> HandleGetInfoMethodAsync(MethodRequest methodRequest, object userContext)
#pragma warning restore CS1998 // Async method lacks 'await' operators and will run synchronously
        {
            string logPrefix = "HandleGetInfoMethodAsync:";
            GetInfoMethodResponseModel getInfoMethodResponseModel = new GetInfoMethodResponseModel();
            HttpStatusCode statusCode = HttpStatusCode.OK;
            List<string> statusResponse = new List<string>();
            string statusMessage = string.Empty;

            try
            {
                // get the info
                getInfoMethodResponseModel.VersionMajor = Assembly.GetExecutingAssembly().GetName().Version.Major;
                getInfoMethodResponseModel.VersionMinor = Assembly.GetExecutingAssembly().GetName().Version.Minor;
                getInfoMethodResponseModel.VersionPatch = Assembly.GetExecutingAssembly().GetName().Version.Build;
                getInfoMethodResponseModel.SemanticVersion = (Attribute.GetCustomAttribute(Assembly.GetEntryAssembly(), typeof(AssemblyInformationalVersionAttribute)) as AssemblyInformationalVersionAttribute).InformationalVersion;
                getInfoMethodResponseModel.InformationalVersion = (Attribute.GetCustomAttribute(Assembly.GetEntryAssembly(), typeof(AssemblyInformationalVersionAttribute)) as AssemblyInformationalVersionAttribute).InformationalVersion;
                getInfoMethodResponseModel.OS = RuntimeInformation.OSDescription;
                getInfoMethodResponseModel.OSArchitecture = RuntimeInformation.OSArchitecture;
                getInfoMethodResponseModel.FrameworkDescription = RuntimeInformation.FrameworkDescription;
            }
            catch (Exception e)
            {
                statusMessage = $"Exception ({e.Message}) while retrieving info";
                Logger.Error(e, $"{logPrefix} Exception");
                statusResponse.Add(statusMessage);
                statusCode = HttpStatusCode.InternalServerError;
            }

            // build response
            byte[] result = null;
            string resultString = null;
            if (statusCode == HttpStatusCode.OK)
            {
                resultString = JsonConvert.SerializeObject(getInfoMethodResponseModel);
            }
            else
            {
                resultString = JsonConvert.SerializeObject(statusResponse);
            }
            result = Encoding.UTF8.GetBytes(resultString);
            if (result.Length > MAX_RESPONSE_PAYLOAD_LENGTH)
            {
                Logger.Error($"{logPrefix} Response size is too long");
                Array.Resize(ref result, result.Length > MAX_RESPONSE_PAYLOAD_LENGTH ? MAX_RESPONSE_PAYLOAD_LENGTH : result.Length);
            }
            MethodResponse methodResponse = new MethodResponse(result, (int)statusCode);
            Logger.Information($"{logPrefix} completed with result {statusCode.ToString()}");
            return methodResponse;
        }

#pragma warning disable CS1998 // Async method lacks 'await' operators and will run synchronously
        /// </summary>
        /// Method that is called for any unimplemented call. Just returns that info to the caller
        /// </summary>
        private async Task<MethodResponse> DefaultMethodHandlerAsync(MethodRequest methodRequest, object userContext)
#pragma warning restore CS1998 // Async method lacks 'await' operators and will run synchronously
        {
            Logger.Information($"Received direct method call for {methodRequest.Name}, which is not implemented");
            string response = $"Method {methodRequest.Name} successfully received, but this method is not implemented";

            string resultString = JsonConvert.SerializeObject(response);
            byte[] result = Encoding.UTF8.GetBytes(resultString);
            MethodResponse methodResponse = new MethodResponse(result, (int)HttpStatusCode.OK);
            return methodResponse;
        }

#pragma warning disable CS1998 // Async method lacks 'await' operators and will run synchronously
        /// <summary>
        /// Initializes internal message processing.
        /// </summary>
        public static async Task<bool> InitMessageProcessingAsync()
#pragma warning restore CS1998 // Async method lacks 'await' operators and will run synchronously
        {
            try
            {
                // show config
                Logger.Information($"Message processing and hub communication configured with a send interval of {DefaultSendIntervalSeconds} sec and a message buffer size of {HubMessageSize} bytes.");

                // create the queue for monitored items
                _monitoredItemsDataQueue = new BlockingCollection<MessageData>(MonitoredItemsQueueCapacity);

                // start up task to send telemetry to IoTHub
                _monitoredItemsProcessorTask = null;

                Logger.Information("Creating task process and batch monitored item data updates...");
                _monitoredItemsProcessorTask = Task.Run(async () => await MonitoredItemsProcessorAsync(_shutdownToken).ConfigureAwait(false), _shutdownToken);
                return true;
            }
            catch (Exception e)
            {
                Logger.Error(e, "Failure initializing message processing.");
                return false;
            }
        }

        /// <summary>
        /// Shuts down the IoTHub communication.
        /// </summary>
        public static async Task ShutdownAsync()
        {
            // send cancellation token and wait for last IoT Hub message to be sent.
            try
            {
                await _monitoredItemsProcessorTask.ConfigureAwait(false);

                if (_iotHubClient != null)
                {
                    await _iotHubClient.CloseAsync().ConfigureAwait(false);
                    _iotHubClient = null;
                }
                if (_edgeHubClient != null)
                {
                    await _edgeHubClient.CloseAsync().ConfigureAwait(false);
                    _edgeHubClient = null;
                }
                _monitoredItemsDataQueue = null;
                _monitoredItemsProcessorTask = null;
            }
            catch (Exception e)
            {
                Logger.Error(e, "Failure while shutting down hub messaging.");
            }
        }

        /// <summary>
        /// Enqueue a message for sending to IoTHub.
        /// </summary>
        internal static void Enqueue(MessageData json)
        {
            // Try to add the message.
            Interlocked.Increment(ref _enqueueCount);
            if (_monitoredItemsDataQueue.TryAdd(json) == false)
            {
                Interlocked.Increment(ref _enqueueFailureCount);
                if (_enqueueFailureCount % 10000 == 0)
                {
                    Logger.Information($"The internal monitored item message queue is above its capacity of {_monitoredItemsDataQueue.BoundedCapacity}. We have already lost {_enqueueFailureCount} monitored item notifications:(");
                }
            }
        }

        /// <summary>
        /// Creates a JSON message to be sent to IoTHub, based on the telemetry configuration for the endpoint.
        /// </summary>
        private static async Task<string> CreateJsonMessageAsync(MessageData messageData)
        {
            try
            {
                // get telemetry configration
                EndpointTelemetryConfiguration telemetryConfiguration = GetEndpointTelemetryConfiguration(messageData.EndpointUrl);

                // currently the pattern processing is done in MonitoredItemNotificationHandler of OpcSession.cs. in case of perf issues
                // it can be also done here, the risk is then to lose messages in the communication queue. if you enable it here, disable it in OpcSession.cs
                // messageData.ApplyPatterns(telemetryConfiguration);

                // build the JSON message
                StringBuilder _jsonStringBuilder = new StringBuilder();
                StringWriter _jsonStringWriter = new StringWriter(_jsonStringBuilder);
                using (JsonWriter _jsonWriter = new JsonTextWriter(_jsonStringWriter))
                {
                    await _jsonWriter.WriteStartObjectAsync().ConfigureAwait(false);
                    string telemetryValue = string.Empty;

                    // process EndpointUrl
                    if ((bool)telemetryConfiguration.EndpointUrl.Publish)
                    {
                        await _jsonWriter.WritePropertyNameAsync(telemetryConfiguration.EndpointUrl.Name).ConfigureAwait(false);
                        await _jsonWriter.WriteValueAsync(messageData.EndpointUrl).ConfigureAwait(false);
                    }

                    // process NodeId
                    if (!string.IsNullOrEmpty(messageData.NodeId))
                    {
                        await _jsonWriter.WritePropertyNameAsync(telemetryConfiguration.NodeId.Name).ConfigureAwait(false);
                        await _jsonWriter.WriteValueAsync(messageData.NodeId).ConfigureAwait(false);
                    }

                    // process MonitoredItem object properties
                    if (!string.IsNullOrEmpty(messageData.ApplicationUri) || !string.IsNullOrEmpty(messageData.DisplayName))
                    {
                        if (!(bool)telemetryConfiguration.MonitoredItem.Flat)
                        {
                            await _jsonWriter.WritePropertyNameAsync("MonitoredItem").ConfigureAwait(false);
                            await _jsonWriter.WriteStartObjectAsync().ConfigureAwait(false);
                        }

                        // process ApplicationUri
                        if (!string.IsNullOrEmpty(messageData.ApplicationUri))
                        {
                            await _jsonWriter.WritePropertyNameAsync(telemetryConfiguration.MonitoredItem.ApplicationUri.Name).ConfigureAwait(false);
                            await _jsonWriter.WriteValueAsync(messageData.ApplicationUri).ConfigureAwait(false);
                        }

                        // process DisplayName
                        if (!string.IsNullOrEmpty(messageData.DisplayName))
                        {
                            await _jsonWriter.WritePropertyNameAsync(telemetryConfiguration.MonitoredItem.DisplayName.Name).ConfigureAwait(false);
                            await _jsonWriter.WriteValueAsync(messageData.DisplayName).ConfigureAwait(false);
                        }

                        if (!(bool)telemetryConfiguration.MonitoredItem.Flat)
                        {
                            await _jsonWriter.WriteEndObjectAsync().ConfigureAwait(false);
                        }
                    }

                    // process Value object properties
                    if (!string.IsNullOrEmpty(messageData.Value) || !string.IsNullOrEmpty(messageData.SourceTimestamp) ||
                       messageData.StatusCode != null || !string.IsNullOrEmpty(messageData.Status))
                    {
                        if (!(bool)telemetryConfiguration.Value.Flat)
                        {
                            await _jsonWriter.WritePropertyNameAsync("Value").ConfigureAwait(false);
                            await _jsonWriter.WriteStartObjectAsync().ConfigureAwait(false);
                        }

                        // process Value
                        if (!string.IsNullOrEmpty(messageData.Value))
                        {
                            await _jsonWriter.WritePropertyNameAsync(telemetryConfiguration.Value.Value.Name).ConfigureAwait(false);
                            if (messageData.PreserveValueQuotes)
                            {
                                await _jsonWriter.WriteValueAsync(messageData.Value).ConfigureAwait(false);
                            }
                            else
                            {
                                await _jsonWriter.WriteRawValueAsync(messageData.Value).ConfigureAwait(false);
                            }
                        }

                        // process SourceTimestamp
                        if (!string.IsNullOrEmpty(messageData.SourceTimestamp))
                        {
                            await _jsonWriter.WritePropertyNameAsync(telemetryConfiguration.Value.SourceTimestamp.Name).ConfigureAwait(false);
                            await _jsonWriter.WriteValueAsync(messageData.SourceTimestamp).ConfigureAwait(false);
                        }

                        // process StatusCode
                        if (messageData.StatusCode != null)
                        {
                            await _jsonWriter.WritePropertyNameAsync(telemetryConfiguration.Value.StatusCode.Name).ConfigureAwait(false);
                            await _jsonWriter.WriteValueAsync(messageData.StatusCode).ConfigureAwait(false);
                        }

                        // process Status
                        if (!string.IsNullOrEmpty(messageData.Status))
                        {
                            await _jsonWriter.WritePropertyNameAsync(telemetryConfiguration.Value.Status.Name).ConfigureAwait(false);
                            await _jsonWriter.WriteValueAsync(messageData.Status).ConfigureAwait(false);
                        }

                        if (!(bool)telemetryConfiguration.Value.Flat)
                        {
                            await _jsonWriter.WriteEndObjectAsync().ConfigureAwait(false);
                        }
                    }
                    await _jsonWriter.WriteEndObjectAsync().ConfigureAwait(false);
                    await _jsonWriter.FlushAsync().ConfigureAwait(false);
                }
                return _jsonStringBuilder.ToString();
            }
            catch (Exception e)
            {
                Logger.Error(e, "Generation of JSON message failed.");
            }
            return string.Empty;
        }

        /// <summary>
        /// Creates a JSON message to be sent to IoTCentral.
        /// </summary>
        private static async Task<string> CreateIotCentralJsonMessageAsync(MessageData messageData)
        {
            try
            {
                // build the JSON message for IoTCentral
                StringBuilder _jsonStringBuilder = new StringBuilder();
                StringWriter _jsonStringWriter = new StringWriter(_jsonStringBuilder);
                using (JsonWriter _jsonWriter = new JsonTextWriter(_jsonStringWriter))
                {
                    await _jsonWriter.WriteStartObjectAsync().ConfigureAwait(false);
                    await _jsonWriter.WritePropertyNameAsync(messageData.DisplayName).ConfigureAwait(false);
                    await _jsonWriter.WriteValueAsync(messageData.Value).ConfigureAwait(false);
                    await _jsonWriter.WriteEndObjectAsync().ConfigureAwait(false);
                    await _jsonWriter.FlushAsync().ConfigureAwait(false);
                }
                return _jsonStringBuilder.ToString();
            }
            catch (Exception e)
            {
                Logger.Error(e, "Generation of IoTCentral JSON message failed.");
            }
            return string.Empty;
        }

        /// <summary>
        /// Dequeue monitored item notification messages, batch them for send (if needed) and send them to IoTHub.
        /// </summary>
        protected static async Task MonitoredItemsProcessorAsync(CancellationToken ct)
        {
            uint jsonSquareBracketLength = 2;
            Message tempMsg = new Message();
            // the system properties are MessageId (max 128 byte), Sequence number (ulong), ExpiryTime (DateTime) and more. ideally we get that from the client.
            int systemPropertyLength = 128 + sizeof(ulong) + tempMsg.ExpiryTimeUtc.ToString(CultureInfo.InvariantCulture).Length;
            int applicationPropertyLength = Encoding.UTF8.GetByteCount($"iothub-content-type={CONTENT_TYPE_OPCUAJSON}") + Encoding.UTF8.GetByteCount($"iothub-content-encoding={CONTENT_ENCODING_UTF8}");
            // if batching is requested the buffer will have the requested size, otherwise we reserve the max size
            uint hubMessageBufferSize = (HubMessageSize > 0 ? HubMessageSize : HubMessageSizeMax) - (uint)systemPropertyLength - jsonSquareBracketLength - (uint)applicationPropertyLength;
            byte[] hubMessageBuffer = new byte[hubMessageBufferSize];
            MemoryStream hubMessage = new MemoryStream(hubMessageBuffer);
            DateTime nextSendTime = DateTime.UtcNow + TimeSpan.FromSeconds(DefaultSendIntervalSeconds);
            double millisecondsTillNextSend = nextSendTime.Subtract(DateTime.UtcNow).TotalMilliseconds;
            bool singleMessageSend = DefaultSendIntervalSeconds == 0 && HubMessageSize == 0;

            using (hubMessage)
            {
                try
                {
                    string jsonMessage = string.Empty;
                    MessageData messageData = new MessageData();
                    bool needToBufferMessage = false;
                    int jsonMessageSize = 0;

                    hubMessage.Position = 0;
                    hubMessage.SetLength(0);
                    if (!singleMessageSend)
                    {
                        hubMessage.Write(Encoding.UTF8.GetBytes("["), 0, 1);
                    }
                    while (true)
                    {
                        // sanity check the send interval, compute the timeout and get the next monitored item message
                        if (DefaultSendIntervalSeconds > 0)
                        {
                            millisecondsTillNextSend = nextSendTime.Subtract(DateTime.UtcNow).TotalMilliseconds;
                            if (millisecondsTillNextSend < 0)
                            {
                                MissedSendIntervalCount++;
                                // do not wait if we missed the send interval
                                millisecondsTillNextSend = 0;
                            }
                        }
                        else
                        {
                            // if we are in shutdown do not wait, else wait infinite if send interval is not set
                            millisecondsTillNextSend = ct.IsCancellationRequested ? 0 : Timeout.Infinite;
                        }
                        bool gotItem = _monitoredItemsDataQueue.TryTake(out messageData, (int)millisecondsTillNextSend, ct);

                        // the two commandline parameter --ms (message size) and --si (send interval) control when data is sent to IoTHub/EdgeHub
                        // pls see detailed comments on performance and memory consumption at https://github.com/Azure/iot-edge-opc-publisher

                        // check if we got an item or if we hit the timeout or got canceled
                        if (gotItem)
                        {
                            if (IotCentralMode)
                            {
                                // for IoTCentral we send simple key/value pairs. key is the DisplayName, value the value.
                                jsonMessage = await CreateIotCentralJsonMessageAsync(messageData).ConfigureAwait(false);
                            }
                            else
                            {
                                // create a JSON message from the messageData object
                                jsonMessage = await CreateJsonMessageAsync(messageData).ConfigureAwait(false);
                            }

                            NumberOfEvents++;
                            jsonMessageSize = Encoding.UTF8.GetByteCount(jsonMessage.ToString(CultureInfo.InvariantCulture));

                            // sanity check that the user has set a large enough messages size
                            if ((HubMessageSize > 0 && jsonMessageSize > HubMessageSize ) || (HubMessageSize == 0 && jsonMessageSize > hubMessageBufferSize))
                            {
                                Logger.Error($"There is a telemetry message (size: {jsonMessageSize}), which will not fit into an hub message (max size: {hubMessageBufferSize}].");
                                Logger.Error($"Please check your hub message size settings. The telemetry message will be discarded silently. Sorry:(");
                                TooLargeCount++;
                                continue;
                            }

                            // if batching is requested or we need to send at intervals, batch it otherwise send it right away
                            needToBufferMessage = false;
                            if (HubMessageSize > 0 || (HubMessageSize == 0 && DefaultSendIntervalSeconds > 0))
                            {
                                // if there is still space to batch, do it. otherwise send the buffer and flag the message for later buffering
                                if (hubMessage.Position + jsonMessageSize + 1 <= hubMessage.Capacity)
                                {
                                    // add the message and a comma to the buffer
                                    hubMessage.Write(Encoding.UTF8.GetBytes(jsonMessage.ToString(CultureInfo.InvariantCulture)), 0, jsonMessageSize);
                                    hubMessage.Write(Encoding.UTF8.GetBytes(","), 0, 1);
                                    Logger.Debug($"Added new message with size {jsonMessageSize} to hub message (size is now {(hubMessage.Position - 1)}).");
                                    continue;
                                }
                                else
                                {
                                    needToBufferMessage = true;
                                }
                            }
                        }
                        else
                        {
                            // if we got no message, we either reached the interval or we are in shutdown and have processed all messages
                            if (ct.IsCancellationRequested)
                            {
                                Logger.Information($"Cancellation requested.");
                                _monitoredItemsDataQueue.CompleteAdding();
                                _monitoredItemsDataQueue.Dispose();
                                break;
                            }
                        }

                        // the batching is completed or we reached the send interval or got a cancelation request
                        try
                        {
                            Microsoft.Azure.Devices.Client.Message encodedhubMessage = null;

                            // if we reached the send interval, but have nothing to send (only the opening square bracket is there), we continue
                            if (!gotItem && hubMessage.Position == 1)
                            {
                                nextSendTime += TimeSpan.FromSeconds(DefaultSendIntervalSeconds);
                                hubMessage.Position = 0;
                                hubMessage.SetLength(0);
                                if (!singleMessageSend)
                                {
                                    hubMessage.Write(Encoding.UTF8.GetBytes("["), 0, 1);
                                }
                                continue;
                            }

                            // if there is no batching and no send interval configured, we send the JSON message we just got, otherwise we send the buffer
                            if (singleMessageSend)
                            {
                                // create the message without brackets
                                encodedhubMessage = new Message(Encoding.UTF8.GetBytes(jsonMessage.ToString(CultureInfo.InvariantCulture)));
                            }
                            else
                            {
                                // remove the trailing comma and add a closing square bracket
                                hubMessage.SetLength(hubMessage.Length - 1);
                                hubMessage.Write(Encoding.UTF8.GetBytes("]"), 0, 1);
                                encodedhubMessage = new Message(hubMessage.ToArray());
                            }
                            if (_iotHubClient != null || _edgeHubClient != null)
                            {
                                encodedhubMessage.ContentType = CONTENT_TYPE_OPCUAJSON;
                                encodedhubMessage.ContentEncoding = CONTENT_ENCODING_UTF8;

                                nextSendTime += TimeSpan.FromSeconds(DefaultSendIntervalSeconds);
                                try
                                {
                                    SentBytes += encodedhubMessage.GetBytes().Length;
                                    if (_iotHubClient != null)
                                    {
                                        await _iotHubClient.SendEventAsync(encodedhubMessage).ConfigureAwait(false);
                                    }
                                    else
                                    {
                                        await _edgeHubClient.SendEventAsync(encodedhubMessage).ConfigureAwait(false);
                                    }
                                    SentMessages++;
                                    SentLastTime = DateTime.UtcNow;
                                    Logger.Debug($"Sending {encodedhubMessage.BodyStream.Length} bytes to hub.");
                                }
                                catch
                                {
                                    FailedMessages++;
                                }

                                // reset the messaage
                                hubMessage.Position = 0;
                                hubMessage.SetLength(0);
                                if (!singleMessageSend)
                                {
                                    hubMessage.Write(Encoding.UTF8.GetBytes("["), 0, 1);
                                }

                                // if we had not yet buffered the last message because there was not enough space, buffer it now
                                if (needToBufferMessage)
                                {
                                    // add the message and a comma to the buffer
                                    hubMessage.Write(Encoding.UTF8.GetBytes(jsonMessage.ToString(CultureInfo.InvariantCulture)), 0, jsonMessageSize);
                                    hubMessage.Write(Encoding.UTF8.GetBytes(","), 0, 1);
                                }
                            }
                            else
                            {
                                Logger.Information("No hub client available. Dropping messages...");
                            }
                        }
                        catch (Exception e)
                        {
                            Logger.Error(e, "Exception while sending message to hub. Dropping message...");
                        }
                    }
                }
                catch (Exception e)
                {
                    if (!(e is OperationCanceledException))
                    {

                        Logger.Error(e, "Error while processing monitored item messages.");
                    }
                }
            }
        }

        /// <summary>
        /// Exit the application.
        /// </summary>
        static async Task ExitApplicationAsync(int secondsTillExit)
        {
            string logPrefix = "ExitApplicationAsync:";

            // sanity check parameter
            if (secondsTillExit <= 0)
            {
                Logger.Information($"{logPrefix} Time to exit adjusted to {secondsTillExit} seconds...");
                secondsTillExit = 5;
            }

            // wait and exit
            while (secondsTillExit > 0)
            {
                Logger.Information($"{logPrefix} Exiting in {secondsTillExit} seconds...");
                secondsTillExit--;
                await Task.Delay(1000).ConfigureAwait(false);
            }

            // exit
            Environment.Exit(2);
        }

        /// <summary>
        /// Adjust the method response to the max payload size.
        /// </summary>
        private static void AdjustResponse(ref List<string> statusResponse)
        {
            byte[] result;
            int maxIndex = statusResponse.Count();
            string resultString = string.Empty;
            while (true)
            {
                resultString = JsonConvert.SerializeObject(statusResponse.GetRange(0, maxIndex));
                result = Encoding.UTF8.GetBytes(resultString);
                if (result.Length > MAX_RESPONSE_PAYLOAD_LENGTH)
                {
                    maxIndex /= 2;
                    continue;
                }
                else
                {
                    break;
                }
            };
            if (maxIndex != statusResponse.Count())
            {
                statusResponse.RemoveRange(maxIndex, statusResponse.Count() - maxIndex);
                statusResponse.Add("Results have been cropped due to package size limitations.");
            }
        }

        private const int MAX_RESPONSE_PAYLOAD_LENGTH = (128 * 1024 - 256);
        private const string CONTENT_TYPE_OPCUAJSON = "application/opcua+uajson";
        private const string CONTENT_ENCODING_UTF8 = "UTF-8";

        private static long _enqueueCount;
        private static long _enqueueFailureCount;
        private static BlockingCollection<MessageData> _monitoredItemsDataQueue;
        private static Task _monitoredItemsProcessorTask;
        private static DeviceClient _iotHubClient;
        private static ModuleClient _edgeHubClient;
        private static TransportType _transportType;
        private static CancellationToken _shutdownToken;
    }
}<|MERGE_RESOLUTION|>--- conflicted
+++ resolved
@@ -843,12 +843,8 @@
         /// <summary>
         /// Handle method call to get list of configured nodes on a specific endpoint.
         /// </summary>
-<<<<<<< HEAD
         static internal async Task<MethodResponse> HandleGetConfiguredNodesOnEndpointMethodAsync(MethodRequest methodRequest, object userContext)
-=======
-        static async Task<MethodResponse> HandleGetConfiguredNodesOnEndpointMethodAsync(MethodRequest methodRequest, object userContext)
 #pragma warning restore CS1998 // Async method lacks 'await' operators and will run synchronously
->>>>>>> c442500b
         {
             string logPrefix = "HandleGetConfiguredNodesOnEndpointMethodAsync:";
             Uri endpointUri = null;
