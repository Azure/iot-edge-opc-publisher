--- conflicted
+++ resolved
@@ -318,11 +318,7 @@
         private static readonly List<string> _startupLog = new List<string>();
 
         private static readonly object _singletonLock = new object();
-<<<<<<< HEAD
         private static PublisherDiagnostics _instance = null;
-=======
-        private static IPublisherDiagnostics _instance;
->>>>>>> 52d23326
     }
 
     /// <summary>
